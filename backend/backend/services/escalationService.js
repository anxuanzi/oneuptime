--- conflicted
+++ resolved
@@ -1,71 +1,37 @@
 module.exports = {
-<<<<<<< HEAD
-    findBy: async function (query, limit, skip) {
-        if (!skip) skip = 0;
-
-        if (!limit) limit = 0;
-
-        if (typeof (skip) === 'string') skip = parseInt(skip);
-
-        if (typeof (limit) === 'string') limit = parseInt(limit);
-
-        if (!query) query = {};
-
-        if (!query.deleted) query.deleted = false;
-        try {
-=======
     findBy: async function(query, limit, skip){
         try {
             if(!skip) skip=0;
-    
+
             if(!limit) limit=0;
-    
+
             if(typeof(skip) === 'string') skip = parseInt(skip);
-    
+
             if(typeof(limit) === 'string') limit = parseInt(limit);
-    
+
             if(!query) query = {};
-    
+
             if(!query.deleted) query.deleted = false;
->>>>>>> afffecf6
             var escalations = await EscalationModel.find(query)
                 .sort([['createdAt', -1]])
                 .limit(limit)
                 .skip(skip)
                 .populate('projectId', 'name')
                 .populate('scheduleId', 'name');
-<<<<<<< HEAD
-        } catch (error) {
-            ErrorService.log('EscalationModel.find', error);
-=======
             return escalations;
         } catch (error) {
             ErrorService.log('escalationService.findBy', error);
->>>>>>> afffecf6
             throw error;
         }
     },
 
     findOneBy: async function (query) {
 
-<<<<<<< HEAD
-        if (!query) {
-            query = {};
-        }
-
-        if (!query.deleted) query.deleted = false;
-        try {
-            var escalation = await EscalationModel.findOne(query)
-                .populate('projectId', 'name')
-                .populate('scheduleId', 'name');
-        } catch (error) {
-            ErrorService.log('EscalationModel.findOne', error);
-=======
         try {
             if (!query) {
                 query = {};
             }
-    
+
             if(!query.deleted) query.deleted = false;
             var escalation = await EscalationModel.findOne(query)
                 .populate('projectId', 'name')
@@ -73,30 +39,12 @@
             return escalation;
         } catch (error) {
             ErrorService.log('escalationService.findOneBy', error);
->>>>>>> afffecf6
             throw error;
         }
 
     },
 
     create: async function (data) {
-<<<<<<< HEAD
-        let escalationModel = new EscalationModel();
-        escalationModel.call = data.call || null;
-        escalationModel.email = data.email || null;
-        escalationModel.sms = data.sms || null;
-        escalationModel.callFrequency = data.callFrequency || null;
-        escalationModel.smsFrequency = data.smsFrequency || null;
-        escalationModel.emailFrequency = data.emailFrequency || null;
-        escalationModel.projectId = data.projectId || null;
-        escalationModel.scheduleId = data.scheduleId || null;
-        escalationModel.createdById = data.createdById || null;
-        escalationModel.teamMember = data.teamMember || null;
-        try {
-            var escalation = await escalationModel.save();
-        } catch (error) {
-            ErrorService.log('escalationModel.save', error);
-=======
         try {
             let escalationModel = new EscalationModel();
             escalationModel.call = data.call || null;
@@ -113,44 +61,27 @@
             return escalation;
         } catch (error) {
             ErrorService.log('escalationService.create', error);
->>>>>>> afffecf6
             throw error;
         }
     },
 
     countBy: async function (query) {
 
-<<<<<<< HEAD
-        if (!query) {
-            query = {};
-        }
-
-        query.deleted = false;
-        try {
-            var count = await EscalationModel.count(query);
-        } catch (error) {
-            ErrorService.log('EscalationModel.count', error);
-=======
         try {
             if(!query){
                 query = {};
             }
-    
+
             query.deleted = false;
             var count = await EscalationModel.count(query);
             return count;
         } catch (error) {
             ErrorService.log('escalationService.countBy', error);
->>>>>>> afffecf6
             throw error;
         }
     },
 
-<<<<<<< HEAD
-    deleteBy: async function (query, userId) {
-=======
     deleteBy: async function(query, userId){
->>>>>>> afffecf6
         try {
             var escalation = await EscalationModel.findOneAndUpdate(query, {
                 $set: {
@@ -161,108 +92,32 @@
             }, {
                 new: true
             });
-<<<<<<< HEAD
-        } catch (error) {
-            ErrorService.log('EscalationModel.findOneAndUpdate', error);
-=======
             return escalation;
         } catch (error) {
             ErrorService.log('escalationService.deleteBy', error);
->>>>>>> afffecf6
             throw error;
         }
     },
 
-<<<<<<< HEAD
     updateBy: async function (query, data) {
-        if (!query) {
-            query = {};
-        }
+        try {
+            if (!query) {
+                query = {};
+            }
 
-        if (!query.deleted) query.deleted = false;
-        try {
+            if (!query.deleted) query.deleted = false;
             var escalation = await EscalationModel.findOneAndUpdate(query, {
                 $set: data
             }, {
                 new: true
             });
         } catch (error) {
-            ErrorService.log('EscalationModel.findOneAndUpdate', error);
-=======
-    update: async function(data){
-        try {
-            let _this = this;
-            if(!data._id){
-                let escalation = await _this.create(data);
-                return escalation;
-            } else {
-                var escalation = await _this.findOneBy({_id: data._id, deleted: { $ne: null }});
-    
-                let email = (data.email !== null || data.email) !== undefined ? data.email : escalation.email;
-                let sms = (data.sms !== null || data.sms !== undefined) ? data.sms : escalation.sms;
-                let call = (data.call !== null || data.call !== undefined) ? data.call : escalation.call;
-                let callFrequency = data.callFrequency || escalation.callFrequency;
-                let smsFrequency = data.smsFrequency || escalation.smsFrequency;
-                let emailFrequency = data.emailFrequency || escalation.smsFrequency;
-                let projectId = data.projectId || escalation.projectId;
-                let createdById = data.createdById || escalation.createdById;
-                let teamMember = data.teamMember || escalation.teamMember;
-
-                escalation = await EscalationModel.findByIdAndUpdate(data._id, {
-                    $set:{
-                        call,
-                        sms,
-                        email,
-                        callFrequency,
-                        smsFrequency,
-                        emailFrequency,
-                        projectId,
-                        createdById,
-                        teamMember,
-                        createdAt : Date.now(),
-                    }
-                }, {
-                    new: true
-                });
-
-                return escalation;
-            }
-        } catch (error) {
-            ErrorService.log('escalationService.update', error);
->>>>>>> afffecf6
+            ErrorService.log('escalationService.updateBy', error);
             throw error;
         }
         return escalation;
     },
 
-<<<<<<< HEAD
-    removeEscalationMember: async function (projectId, memberId) {
-        var _this = this;
-        try {
-            var escalations = await _this.findBy({ projectId });
-        } catch (error) {
-            ErrorService.log('ProjectService.findBy', error);
-            throw error;
-        }
-        if (escalations && escalations.length > 0) {
-            await Promise.all(escalations.map(async (escalation) => {
-                var teamMembers = escalation.teamMember.filter(member => member.member.toString() !== memberId.toString());
-                try {
-                    await _this.updateBy({ _id: escalation._id }, { teamMember: teamMembers });
-                } catch (error) {
-                    ErrorService.log('EscalationService.updateBy', error);
-                    throw error;
-                }
-            }));
-        }
-    },
-
-    hardDeleteBy: async function (query) {
-        try {
-            await EscalationModel.deleteMany(query);
-        } catch (error) {
-            ErrorService.log('EscalationModel.deleteMany', error);
-=======
     removeEscalationMember: async function(projectId, memberId){
         try {
             var _this = this;
@@ -271,7 +126,7 @@
             if (escalations && escalations.length > 0) {
                 await Promise.all(escalations.map(async(escalation)=>{
                     var teamMembers = escalation.teamMember.filter(member => member.member.toString() !== memberId.toString());
-                    await _this.update({ _id: escalation._id, teamMember: teamMembers });
+                    await _this.updateBy({ _id: escalation._id }, { teamMember: teamMembers });
                 }));
             }
         } catch (error) {
@@ -286,7 +141,6 @@
             return 'Escalation(s) removed successfully';
         } catch (error) {
             ErrorService.log('escalationService.hardDeleteBy', error);
->>>>>>> afffecf6
             throw error;
         }
     },
