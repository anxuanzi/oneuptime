--- conflicted
+++ resolved
@@ -20,36 +20,6 @@
         };
     }
 
-<<<<<<< HEAD
-    handleMonitorComponentChanged = async (monitor, oldComponentId) => {
-        const { currentProject } = this.props;
-
-        const { projectId, _id: monitorId, componentId, slug } = monitor;
-
-        const redirectTo = `/dashboard/project/${currentProject.slug}/component/${monitor.componentId.slug}/monitoring/${slug}`;
-        history.push(redirectTo);
-
-        if (SHOULD_LOG_ANALYTICS) {
-            logEvent(
-                'EVENT: DASHBOARD > PROJECT > COMPONENT > MONITOR > MONITOR COMPONENT CHANGED',
-                {
-                    projectId,
-                    monitorId,
-                    oldComponentId,
-                    newComponentId: componentId,
-                }
-            );
-        }
-        this.props.addCurrentComponent(this.props.component);
-        this.props.closeModal({
-            id: this.state.changeMonitorComponentModalId,
-        });
-
-        return;
-    };
-
-=======
->>>>>>> 8a3d2e78
     handleKeyBoard = e => {
         switch (e.key) {
             case 'Escape':
