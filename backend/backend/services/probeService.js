--- conflicted
+++ resolved
@@ -1,5 +1,5 @@
 module.exports = {
-    create: async function(data) {
+    create: async function (data) {
         try {
             const _this = this;
             let probeKey;
@@ -29,7 +29,7 @@
         }
     },
 
-    updateOneBy: async function(query, data) {
+    updateOneBy: async function (query, data) {
         try {
             if (!query) {
                 query = {};
@@ -50,7 +50,7 @@
         }
     },
 
-    updateBy: async function(query, data) {
+    updateBy: async function (query, data) {
         try {
             if (!query) {
                 query = {};
@@ -68,7 +68,7 @@
         }
     },
 
-    findBy: async function(query, limit, skip) {
+    findBy: async function (query, limit, skip) {
         try {
             if (!skip) skip = 0;
 
@@ -98,7 +98,7 @@
         }
     },
 
-    findOneBy: async function(query) {
+    findOneBy: async function (query) {
         try {
             if (!query) {
                 query = {};
@@ -113,7 +113,7 @@
         }
     },
 
-    countBy: async function(query) {
+    countBy: async function (query) {
         try {
             if (!query) {
                 query = {};
@@ -128,7 +128,7 @@
         }
     },
 
-    deleteBy: async function(query) {
+    deleteBy: async function (query) {
         try {
             if (!query) {
                 query = {};
@@ -146,7 +146,7 @@
         }
     },
 
-    hardDeleteBy: async function(query) {
+    hardDeleteBy: async function (query) {
         try {
             await ProbeModel.deleteMany(query);
             return 'Probe(s) removed successfully!';
@@ -156,7 +156,7 @@
         }
     },
 
-    sendProbe: async function(probeId, monitorId) {
+    sendProbe: async function (probeId, monitorId) {
         try {
             const probe = await this.findOneBy({ _id: probeId });
             if (probe) {
@@ -169,7 +169,7 @@
         }
     },
 
-    saveLighthouseLog: async function(data) {
+    saveLighthouseLog: async function (data) {
         try {
             const log = await LighthouseLogService.create(data);
             return log;
@@ -179,7 +179,7 @@
         }
     },
 
-    createMonitorDisabledStatus: async function(data) {
+    createMonitorDisabledStatus: async function (data) {
         try {
             let monitorStatus = await MonitorStatusService.findOneBy({
                 monitorId: data.monitorId,
@@ -200,7 +200,7 @@
         }
     },
 
-    saveMonitorLog: async function(data) {
+    saveMonitorLog: async function (data) {
         try {
             const _this = this;
             const monitorStatus = await MonitorStatusService.findOneBy({
@@ -291,7 +291,7 @@
         }
     },
 
-    getMonitorLog: async function(data) {
+    getMonitorLog: async function (data) {
         try {
             const date = new Date();
             const log = await MonitorLogService.findOneBy({
@@ -306,7 +306,7 @@
         }
     },
 
-    incidentCreateOrUpdate: async function(data) {
+    incidentCreateOrUpdate: async function (data) {
         try {
             const monitor = await MonitorService.findOneBy({
                 _id: data.monitorId,
@@ -474,7 +474,7 @@
         }
     },
 
-    incidentResolveOrAcknowledge: async function(
+    incidentResolveOrAcknowledge: async function (
         data,
         lastStatus,
         autoAcknowledge,
@@ -497,7 +497,7 @@
                                 if (
                                     probe.probeId &&
                                     String(probe.probeId._id) ===
-                                        String(data.probeId)
+                                    String(data.probeId)
                                 ) {
                                     incidentsV1.push(incident);
                                     return true;
@@ -586,7 +586,7 @@
         }
     },
 
-    updateProbeStatus: async function(probeId) {
+    updateProbeStatus: async function (probeId) {
         try {
             const probe = await ProbeModel.findOneAndUpdate(
                 { _id: probeId },
@@ -605,8 +605,8 @@
             ? resp.status
                 ? resp.status
                 : resp.statusCode
-                ? resp.statusCode
-                : null
+                    ? resp.statusCode
+                    : null
             : null;
         const body = resp && resp.body ? resp.body : null;
         const reasons = [];
@@ -650,8 +650,8 @@
             ? resp.status
                 ? resp.status
                 : resp.statusCode
-                ? resp.statusCode
-                : null
+                    ? resp.statusCode
+                    : null
             : null;
         const body = resp && resp.body ? resp.body : null;
         const sslCertificate =
@@ -659,7 +659,6 @@
         const successReasons = [];
         const failedReasons = [];
 
-<<<<<<< HEAD
         let eventOccurred = false;
         let matchedCriterion;
 
@@ -669,23 +668,25 @@
                 if (condition && condition.and && condition.and.length) {
                     stat = await checkAnd(
                         payload,
-                        condition.and,
+                        con.and,
                         status,
                         body,
                         sslCertificate,
                         response,
-                        reasons,
+                        successReasons,
+                        failedReasons,
                         monitorType
                     );
                 } else if (condition && condition.or && condition.or.length) {
                     stat = await checkOr(
                         payload,
-                        condition.or,
+                        con.or,
                         status,
                         body,
                         sslCertificate,
                         response,
-                        reasons,
+                        successReasons,
+                        failedReasons,
                         monitorType
                     );
                 }
@@ -699,34 +700,6 @@
         }
 
         return { stat: eventOccurred, reasons, matchedCriterion };
-=======
-        if (con && con.and && con.and.length) {
-            stat = await checkAnd(
-                payload,
-                con.and,
-                status,
-                body,
-                sslCertificate,
-                response,
-                successReasons,
-                failedReasons,
-                monitorType
-            );
-        } else if (con && con.or && con.or.length) {
-            stat = await checkOr(
-                payload,
-                con.or,
-                status,
-                body,
-                sslCertificate,
-                response,
-                successReasons,
-                failedReasons,
-                monitorType
-            );
-        }
-        return { stat, successReasons, failedReasons };
->>>>>>> de683a76
     },
 
     scanApplicationSecurity: async security => {
@@ -1145,7 +1118,7 @@
         return { eventOccurred, matchedCriterion };
     },
 
-    processHttpRequest: async function(data) {
+    processHttpRequest: async function (data) {
         try {
             const _this = this;
             const { monitor, body } = data;
@@ -1158,8 +1131,8 @@
                 failedReasons: upFailedReasons,
             } = await (monitor && monitor.criteria && monitor.criteria.up
                 ? _this.conditions(monitor.type, monitor.criteria.up, payload, {
-                      body,
-                  })
+                    body,
+                })
                 : { stat: false, successReasons: [], failedReasons: [] });
             const {
                 stat: validDegraded,
@@ -1167,11 +1140,11 @@
                 failedReasons: degradedFailedReasons,
             } = await (monitor && monitor.criteria && monitor.criteria.degraded
                 ? _this.conditions(
-                      monitor.type,
-                      monitor.criteria.degraded,
-                      payload,
-                      { body }
-                  )
+                    monitor.type,
+                    monitor.criteria.degraded,
+                    payload,
+                    { body }
+                )
                 : { stat: false, successReasons: [], failedReasons: [] });
             const {
                 stat: validDown,
@@ -1179,11 +1152,11 @@
                 failedReasons: downFailedReasons,
             } = await (monitor && monitor.criteria && monitor.criteria.down
                 ? _this.conditions(
-                      monitor.type,
-                      monitor.criteria.down,
-                      payload,
-                      { body }
-                  )
+                    monitor.type,
+                    monitor.criteria.down,
+                    payload,
+                    { body }
+                )
                 : { stat: false, successReasons: [], failedReasons: [] });
 
             if (validUp) {
@@ -1242,7 +1215,7 @@
         }
     },
 
-    probeHttpRequest: async function(monitor, probeId) {
+    probeHttpRequest: async function (monitor, probeId) {
         try {
             const _this = this;
             let status, reason;
@@ -1269,10 +1242,10 @@
                 matchedCriterion: matchedDownCriterion,
             } = await (monitor && monitor.criteria && monitor.criteria.down
                 ? _this.incomingCondition(payload, [
-                      ...monitor.criteria.down.filter(
-                          criterion => criterion.default !== true
-                      ),
-                  ])
+                    ...monitor.criteria.down.filter(
+                        criterion => criterion.default !== true
+                    ),
+                ])
                 : false);
             let timeHours = 0;
             let timeMinutes = payload;
@@ -3262,13 +3235,13 @@
             ) {
                 const responseDisplay = con[i].field1
                     ? con[i].field1.includes('response.body') &&
-                      con[i].field1.includes('response.headers')
+                        con[i].field1.includes('response.headers')
                         ? { headers: response.headers, body: response.body }
                         : con[i].field1.includes('response.headers')
-                        ? response.headers
-                        : con[i].field1.includes('response.body')
-                        ? response.body
-                        : response
+                            ? response.headers
+                            : con[i].field1.includes('response.body')
+                                ? response.body
+                                : response
                     : response;
                 try {
                     if (
@@ -3278,10 +3251,10 @@
                             response &&
                             Function(
                                 '"use strict";const response = ' +
-                                    JSON.stringify(response) +
-                                    ';return (' +
-                                    con[i].field1 +
-                                    ');'
+                                JSON.stringify(response) +
+                                ';return (' +
+                                con[i].field1 +
+                                ');'
                             )()
                         )
                     ) {
@@ -4861,13 +4834,13 @@
             ) {
                 const responseDisplay = con[i].field1
                     ? con[i].field1.includes('response.body') &&
-                      con[i].field1.includes('response.headers')
+                        con[i].field1.includes('response.headers')
                         ? { headers: response.headers, body: response.body }
                         : con[i].field1.includes('response.headers')
-                        ? response.headers
-                        : con[i].field1.includes('response.body')
-                        ? response.body
-                        : response
+                            ? response.headers
+                            : con[i].field1.includes('response.body')
+                                ? response.body
+                                : response
                     : response;
                 try {
                     if (
@@ -4876,10 +4849,10 @@
                         response &&
                         Function(
                             '"use strict";const response = ' +
-                                JSON.stringify(response) +
-                                ';return (' +
-                                con[i].field1 +
-                                ');'
+                            JSON.stringify(response) +
+                            ';return (' +
+                            con[i].field1 +
+                            ');'
                         )()
                     ) {
                         validity = true;
@@ -5208,10 +5181,10 @@
     return (
         formatDecimal(
             ((b = Math),
-            (c = b.log),
-            (d = 1e3),
-            (e = (c(value) / c(d)) | 0),
-            value / b.pow(d, e)),
+                (c = b.log),
+                (d = 1e3),
+                (e = (c(value) / c(d)) | 0),
+                value / b.pow(d, e)),
             decimalPlaces >= 0 ? decimalPlaces : 2,
             roundType
         ) +
@@ -5258,7 +5231,7 @@
 function readFileContent(filePath) {
     return new Promise((resolve, reject) => {
         if (fs.existsSync(filePath)) {
-            fs.readFile(filePath, { encoding: 'utf8' }, function(error, data) {
+            fs.readFile(filePath, { encoding: 'utf8' }, function (error, data) {
                 if (error) {
                     reject(error);
                 }
