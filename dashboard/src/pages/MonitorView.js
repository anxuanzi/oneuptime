--- conflicted
+++ resolved
@@ -31,11 +31,8 @@
 import { getProbes } from '../actions/probe';
 import MSTeamsBox from '../components/webHooks/MSTeamsBox';
 import SlackBox from '../components/webHooks/SlackBox';
-<<<<<<< HEAD
 import { Tab, Tabs, TabList, TabPanel } from 'react-tabs';
-=======
 import { fetchBasicIncidentSettings } from '../actions/incidentBasicsSettings';
->>>>>>> 9a4bf150
 
 class MonitorView extends React.Component {
     // eslint-disable-next-line
