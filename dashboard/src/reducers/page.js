--- conflicted
+++ resolved
@@ -7,10 +7,7 @@
 const initialState = {
     requesting: false,
     title: '',
-<<<<<<< HEAD
     sidenavopen: false,
-=======
->>>>>>> 50b1994a
 };
 
 export default (state = initialState, action) => {
@@ -32,22 +29,18 @@
                 requesting: false,
                 title: '',
             });
-<<<<<<< HEAD
 
         case 'OPEN_SIDENAV':
             return Object.assign({}, state, {
-                sidenavopen: true
+                sidenavopen: true,
             });
 
         case 'CLOSE_SIDENAV':
             return Object.assign({}, state, {
-                sidenavopen: false
+                sidenavopen: false,
             });
 
-        default: return state;
-=======
         default:
             return state;
->>>>>>> 50b1994a
     }
 };