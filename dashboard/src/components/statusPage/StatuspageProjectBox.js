import React from 'react';
import StatusPageForm from './StatusPageForm';
import ShouldRender from '../basic/ShouldRender';
import RenderIfSubProjectAdmin from '../basic/RenderIfSubProjectAdmin';
import DataPathHoC from '../DataPathHoC';
import StatusPage from './RowData';
import PropTypes from 'prop-types';
import { ListLoader } from '../basic/Loader';
import sortByName from '../../utils/sortByName';

const StatusPageProjectBox = props => {
    const statusPages = props.statusPages ? sortByName(props.statusPages) : [];

    return (
        <div className="Box-root">
            <div className="ContentHeader Box-root Box-background--white Box-divider--surface-bottom-1 Flex-flex Flex-direction--column Padding-horizontal--20 Padding-vertical--16">
                <div className="Box-root Flex-flex Flex-direction--row Flex-justifyContent--spaceBetween">
                    <div className="ContentHeader-center Box-root Flex-flex Flex-direction--column Flex-justifyContent--center">
                        <span className="ContentHeader-title Text-color--inherit Text-display--inline Text-fontSize--16 Text-fontWeight--medium Text-lineHeight--28 Text-typeface--base Text-wrap--wrap">
                            <span style={{ textTransform: 'capitalize' }}>
                                {props.currentProjectId !==
                                props.subProjectStatusPage._id
                                    ? props.subProjectName
                                    : props.subProjects.length > 0
                                    ? 'Project'
                                    : ''}{' '}
                                status page
                            </span>
                        </span>
                        <span className="ContentHeader-description Text-color--inherit Text-display--inline Text-fontSize--14 Text-fontWeight--regular Text-lineHeight--20 Text-typeface--base Text-wrap--wrap">
                            <span>
                                Status Pages helps your team and your customers
                                to view real-time status and health of your
                                monitors. Status Page helps improve transparency
                                and trust in your organization and with your
                                customers.{' '}
                            </span>
                        </span>
                    </div>
                    <div className="ContentHeader-end Box-root Flex-flex Flex-alignItems--center Margin-left--16">
                        <div className="Box-root">
                            <RenderIfSubProjectAdmin
                                subProjectId={props.subProjectStatusPage._id}
                            >
                                <button
                                    id={`btnCreateStatusPage_${props.subProjectName}`}
                                    onClick={() => {
                                        props.openModal({
                                            id: props.statusPageModalId,
                                            content: DataPathHoC(
                                                StatusPageForm,
                                                {
                                                    projectId:
                                                        props
                                                            .subProjectStatusPage
                                                            ._id,
                                                }
                                            ),
                                        });
                                    }}
                                    className="Button bs-ButtonLegacy ActionIconParent"
                                    type="button"
                                >
                                    <div className="bs-ButtonLegacy-fill Box-root Box-background--white Flex-inlineFlex Flex-alignItems--center Flex-direction--row Padding-horizontal--8 Padding-vertical--4">
                                        <div className="Box-root Margin-right--8">
                                            <div className="SVGInline SVGInline--cleaned Button-icon ActionIcon ActionIcon--color--inherit Box-root Flex-flex"></div>
                                        </div>
                                        <span className="bs-Button bs-FileUploadButton bs-Button--icon bs-Button--new">
                                            <span>Create Status Page</span>
                                        </span>
                                    </div>
                                </button>
                            </RenderIfSubProjectAdmin>
                        </div>
                    </div>
                </div>
            </div>
            <div style={{ overflow: 'hidden', overflowX: 'auto' }}>
                <table className="Table">
                    <thead className="Table-body">
                        <tr className="Table-row db-ListViewItem db-ListViewItem-header">
                            <td>
                                <div className="bs-ObjectList-cell">Name</div>
                            </td>
                            <td>
                                <div className="bs-ObjectList-cell">
                                    Description
                                </div>
                            </td>
                            <td>
                                <div className="bs-ObjectList-cell">
                                    Monitors
                                </div>
                            </td>
<<<<<<< HEAD
                            <td colSpan="6" style={{ float: 'right', marginRight: '100px' }} className="status-page-btn-action-col">
                                <div className="bs-ObjectList-cell table-row-cell" style={{ paddingLeft: '124px' }}>
                                    Action
                                </div>
=======
                            <td>
                                <div className="bs-ObjectList-cell">Action</div>
>>>>>>> 3639eadf
                            </td>
                        </tr>
                    </thead>
                    <tbody id="statusPagesListContainer">
                        {statusPages.map((o, i) => {
                            return (
                                <StatusPage
                                    projectId={props.currentProjectId}
                                    subProjectId={
                                        props.subProjectStatusPage._id
                                    }
                                    switchStatusPages={props.switchStatusPages}
                                    key={i}
                                    statusPage={o}
                                />
                            );
                        })}
                    </tbody>
                </table>
            </div>
            {props.statusPage.requesting ? <ListLoader /> : null}
            <ShouldRender
                if={
                    !props.statusPage.requesting &&
                    props.statusPages.length === 0
                }
            >
                <div
                    className="Box-root Flex-flex Flex-alignItems--center Flex-justifyContent--center"
                    style={{
                        textAlign: 'center',
                        marginTop: '20px',
                        padding: '0 10px',
                    }}
                >
                    You don&#39;t have any status page at this time!
                </div>
            </ShouldRender>
            <div className="Box-root Flex-flex Flex-alignItems--center Flex-justifyContent--spaceBetween">
                <div className="Box-root Flex-flex Flex-alignItems--center Padding-all--20">
                    <span className="Text-color--inherit Text-display--inline Text-fontSize--14 Text-fontWeight--regular Text-lineHeight--20 Text-typeface--base Text-wrap--wrap">
                        <span>
                            <span
                                id={`status_page_count_${props.subProjectName}`}
                                className="Text-color--inherit Text-display--inline Text-fontSize--14 Text-fontWeight--medium Text-lineHeight--20 Text-typeface--base Text-wrap--wrap"
                            >
                                {props.subProjectStatusPage.count} Status Page
                                {props.subProjectStatusPage.count === 1
                                    ? ''
                                    : 's'}
                            </span>
                        </span>
                    </span>
                </div>
                <div className="Box-root Padding-horizontal--20 Padding-vertical--16">
                    <div className="Box-root Flex-flex Flex-alignItems--stretch Flex-direction--row Flex-justifyContent--flexStart">
                        <div className="Box-root Margin-right--8">
                            <button
                                id="btnPrev"
<<<<<<< HEAD
                                className={`Button bs-ButtonLegacy ${!props.canPaginateBackward
                                    ? 'Is--disabled'
                                    : ''
                                    }`}
=======
                                className={`Button bs-ButtonLegacy ${
                                    !props.canPaginateBackward
                                        ? 'Is--disabled'
                                        : ''
                                }`}
>>>>>>> 3639eadf
                                data-db-analytics-name="list_view.pagination.previous"
                                disabled={!props.canPaginateBackward}
                                type="button"
                                onClick={() =>
                                    props.prevClicked(
                                        props.subProjectStatusPage._id,
                                        props.skip,
                                        props.limit
                                    )
                                }
                            >
                                <div className="Button-fill bs-ButtonLegacy-fill Box-root Box-background--white Flex-inlineFlex Flex-alignItems--center Flex-direction--row Padding-horizontal--8 Padding-vertical--4">
                                    <span className="Button-label Text-color--default Text-display--inline Text-fontSize--14 Text-fontWeight--medium Text-lineHeight--20 Text-typeface--base Text-wrap--noWrap">
                                        <span>Previous</span>
                                    </span>
                                </div>
                            </button>
                        </div>
                        <div className="Box-root">
                            <button
                                id="btnNext"
<<<<<<< HEAD
                                className={`Button bs-ButtonLegacy ${!props.canPaginateForward
                                    ? 'Is--disabled'
                                    : ''
                                    }`}
=======
                                className={`Button bs-ButtonLegacy ${
                                    !props.canPaginateForward
                                        ? 'Is--disabled'
                                        : ''
                                }`}
>>>>>>> 3639eadf
                                data-db-analytics-name="list_view.pagination.next"
                                disabled={!props.canPaginateForward}
                                type="button"
                                onClick={() =>
                                    props.nextClicked(
                                        props.subProjectStatusPage._id,
                                        props.skip,
                                        props.limit
                                    )
                                }
                            >
                                <div className="Button-fill bs-ButtonLegacy-fill Box-root Box-background--white Flex-inlineFlex Flex-alignItems--center Flex-direction--row Padding-horizontal--8 Padding-vertical--4">
                                    <span className="Button-label Text-color--default Text-display--inline Text-fontSize--14 Text-fontWeight--medium Text-lineHeight--20 Text-typeface--base Text-wrap--noWrap">
                                        <span>Next</span>
                                    </span>
                                </div>
                            </button>
                        </div>
                    </div>
                </div>
            </div>
        </div>
    );
};

StatusPageProjectBox.displayName = 'StatusPageProjectBox';

StatusPageProjectBox.propTypes = {
    switchStatusPages: PropTypes.func.isRequired,
    openModal: PropTypes.func.isRequired,
    nextClicked: PropTypes.func.isRequired,
    prevClicked: PropTypes.func.isRequired,
    subProjectStatusPage: PropTypes.object.isRequired,
    statusPages: PropTypes.array.isRequired,
    canPaginateBackward: PropTypes.bool.isRequired,
    canPaginateForward: PropTypes.bool.isRequired,
    skip: PropTypes.oneOfType([
        PropTypes.number.isRequired,
        PropTypes.string.isRequired,
    ]),
    limit: PropTypes.oneOfType([
        PropTypes.number.isRequired,
        PropTypes.string.isRequired,
    ]),
    subProjectName: PropTypes.string.isRequired,
    currentProjectId: PropTypes.string.isRequired,
    statusPageModalId: PropTypes.string.isRequired,
    statusPage: PropTypes.object.isRequired,
    subProjects: PropTypes.array,
};

export default StatusPageProjectBox;<|MERGE_RESOLUTION|>--- conflicted
+++ resolved
@@ -19,11 +19,11 @@
                         <span className="ContentHeader-title Text-color--inherit Text-display--inline Text-fontSize--16 Text-fontWeight--medium Text-lineHeight--28 Text-typeface--base Text-wrap--wrap">
                             <span style={{ textTransform: 'capitalize' }}>
                                 {props.currentProjectId !==
-                                props.subProjectStatusPage._id
+                                    props.subProjectStatusPage._id
                                     ? props.subProjectName
                                     : props.subProjects.length > 0
-                                    ? 'Project'
-                                    : ''}{' '}
+                                        ? 'Project'
+                                        : ''}{' '}
                                 status page
                             </span>
                         </span>
@@ -92,15 +92,18 @@
                                     Monitors
                                 </div>
                             </td>
-<<<<<<< HEAD
-                            <td colSpan="6" style={{ float: 'right', marginRight: '100px' }} className="status-page-btn-action-col">
-                                <div className="bs-ObjectList-cell table-row-cell" style={{ paddingLeft: '124px' }}>
+
+                            <td
+                                colSpan="6"
+                                style={{ float: 'right', marginRight: '100px' }}
+                                className="status-page-btn-action-col"
+                            >
+                                <div
+                                    className="bs-ObjectList-cell table-row-cell"
+                                    style={{ paddingLeft: '124px' }}
+                                >
                                     Action
                                 </div>
-=======
-                            <td>
-                                <div className="bs-ObjectList-cell">Action</div>
->>>>>>> 3639eadf
                             </td>
                         </tr>
                     </thead>
@@ -160,18 +163,10 @@
                         <div className="Box-root Margin-right--8">
                             <button
                                 id="btnPrev"
-<<<<<<< HEAD
                                 className={`Button bs-ButtonLegacy ${!props.canPaginateBackward
-                                    ? 'Is--disabled'
-                                    : ''
-                                    }`}
-=======
-                                className={`Button bs-ButtonLegacy ${
-                                    !props.canPaginateBackward
                                         ? 'Is--disabled'
                                         : ''
-                                }`}
->>>>>>> 3639eadf
+                                    }`}
                                 data-db-analytics-name="list_view.pagination.previous"
                                 disabled={!props.canPaginateBackward}
                                 type="button"
@@ -193,18 +188,10 @@
                         <div className="Box-root">
                             <button
                                 id="btnNext"
-<<<<<<< HEAD
                                 className={`Button bs-ButtonLegacy ${!props.canPaginateForward
-                                    ? 'Is--disabled'
-                                    : ''
-                                    }`}
-=======
-                                className={`Button bs-ButtonLegacy ${
-                                    !props.canPaginateForward
                                         ? 'Is--disabled'
                                         : ''
-                                }`}
->>>>>>> 3639eadf
+                                    }`}
                                 data-db-analytics-name="list_view.pagination.next"
                                 disabled={!props.canPaginateForward}
                                 type="button"
