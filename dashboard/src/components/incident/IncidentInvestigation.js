import React, { Component } from 'react';
import PropTypes from 'prop-types';
import { bindActionCreators } from 'redux';
import { connect } from 'react-redux';
import {
    fetchIncidentMessages,
    deleteIncidentMessage,
} from '../../actions/incident';
import { SHOULD_LOG_ANALYTICS } from '../../config';
import { logEvent } from '../../analytics';
import IncidentMessageThread from './IncidentMessageThread';
import { openModal } from '../../actions/modal';
import { v4 as uuidv4 } from 'uuid';

export class IncidentInvestigation extends Component {
    constructor(props) {
        super(props);
        this.props = props;
        this.state = {
            createMessageModalId: uuidv4(),
            editMessageModalId: uuidv4(),
            deleteMessageModalId: uuidv4(),
<<<<<<< HEAD
=======
            page: 1,
>>>>>>> 8452cd53
        };
    }
    olderInvestigationMessage = () => {
        this.props.fetchIncidentMessages(
            this.props.currentProject._id,
            this.props.incident._id,
            parseInt(this.props.incidentMessages.skip, 10) -
                parseInt(this.props.incidentMessages.limit, 10),
            parseInt(this.props.incidentMessages.limit, 10)
        );
        this.setState({
            page: this.state.page - 1,
        });
        if (SHOULD_LOG_ANALYTICS) {
            logEvent(
                'EVENT: DASHBOARD > PROJECT > INCIDENT > OLDER INVESTIGATION MESSAGES CLICKED',
                {
                    projectId: this.props.currentProject._id,
                    incidentId: this.props.incident._id,
                }
            );
        }
    };

    newerInvestigationMessage = () => {
        this.props.fetchIncidentMessages(
            this.props.currentProject._id,
            this.props.incident._id,
            parseInt(this.props.incidentMessages.skip, 10) +
                parseInt(this.props.incidentMessages.limit, 10),
            parseInt(this.props.incidentMessages.limit, 10)
        );
        this.setState({
            page: this.state.page + 1,
        });
        if (SHOULD_LOG_ANALYTICS) {
            logEvent(
                'EVENT: DASHBOARD > PROJECT > INCIDENT > NEWER INVESTIGATION MESSAGES CLICKED',
                {
                    projectId: this.props.currentProject._id,
                    incidentId: this.props.incident._id,
                }
            );
        }
    };
    deleteInvestigationMessage = incidentMessageId => {
        const promise = this.props.deleteIncidentMessage(
            this.props.currentProject._id,
            this.props.incident._id,
            incidentMessageId
        );
        if (SHOULD_LOG_ANALYTICS) {
            logEvent(
                'EVENT: DASHBOARD > PROJECT > INCIDENT > INVESTIGATION MESSAGE DELETED',
                {
                    ProjectId: this.props.currentProject._id,
                    incidentMessageId: incidentMessageId,
                }
            );
        }
        return promise;
    };
    render() {
        let count = 0;
        let skip = 0;
        let limit = 0;
        let requesting = false;
        let canPrev = false;
        let canNext = false;
        let error;
        const { incidentMessages, incident, openModal } = this.props;
        const {
            createMessageModalId,
            editMessageModalId,
            deleteMessageModalId,
        } = this.state;
        const numberOfPages = Math.ceil(
            parseInt(incidentMessages && incidentMessages.count) / 10
        );
        if (incidentMessages) {
            count = incidentMessages.count;
            skip = incidentMessages.skip;
            limit = incidentMessages.limit;
            requesting = incidentMessages.requesting;
            error = incidentMessages.error;

            if (count && typeof count === 'string') {
                count = parseInt(count, 10);
            }
            if (skip && typeof skip === 'string') {
                skip = parseInt(skip, 10);
            }
            if (limit && typeof limit === 'string') {
                limit = parseInt(limit, 10);
            }
            if (!skip) skip = 0;
            if (!limit) limit = 10;
            canNext = count > skip + limit ? true : false;
            canPrev = skip <= 0 ? false : true;

            if (requesting || count < 1) {
                canNext = false;
                canPrev = false;
            }
        }

        return (
            <div className="Box-root Margin-bottom--12">
                <div className="bs-ContentSection Card-root Card-shadow--medium">
                    <IncidentMessageThread
                        title="Status Page"
                        description="Tell your customer what went wrong. This will be visible to your customers."
                        incidentMessages={incidentMessages}
                        count={incidentMessages && incidentMessages.count}
                        canPrev={canPrev}
                        canNext={canNext}
                        requesting={requesting}
                        incident={incident}
                        type={'investigation'}
                        error={error}
                        newerMessage={this.newerInvestigationMessage}
                        olderMessage={this.olderInvestigationMessage}
                        createMessageModalId={createMessageModalId}
                        openModal={openModal}
                        editMessageModalId={editMessageModalId}
                        deleteMessageModalId={deleteMessageModalId}
                        deleteIncidentMessage={this.deleteInvestigationMessage}
                        numberOfPages={numberOfPages}
                        page={this.state.page}
                        slug={this.props.currentProject.slug}
                    />
                </div>
            </div>
        );
    }
}

IncidentInvestigation.displayName = 'IncidentInvestigation';

const mapDispatchToProps = dispatch =>
    bindActionCreators(
        {
            fetchIncidentMessages,
            openModal,
            deleteIncidentMessage,
        },
        dispatch
    );

function mapStateToProps(state, ownProps) {
    const incidentMessages = state.incident.incidentMessages
        ? state.incident.incidentMessages[ownProps.incident._id]
            ? state.incident.incidentMessages[ownProps.incident._id][
                  'investigation'
              ]
            : {}
        : {};
    const currentProject = state.project.currentProject;
    return {
        incidentMessages,
        currentProject,
    };
}

IncidentInvestigation.propTypes = {
    incident: PropTypes.object.isRequired,
    incidentMessages: PropTypes.object,
    currentProject: PropTypes.object,
    fetchIncidentMessages: PropTypes.func,
    openModal: PropTypes.func,
    deleteIncidentMessage: PropTypes.func,
};

export default connect(
    mapStateToProps,
    mapDispatchToProps
)(IncidentInvestigation);<|MERGE_RESOLUTION|>--- conflicted
+++ resolved
@@ -20,10 +20,7 @@
             createMessageModalId: uuidv4(),
             editMessageModalId: uuidv4(),
             deleteMessageModalId: uuidv4(),
-<<<<<<< HEAD
-=======
             page: 1,
->>>>>>> 8452cd53
         };
     }
     olderInvestigationMessage = () => {
