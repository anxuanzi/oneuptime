var utils = require('./test-utils');

module.exports = {
    /**
     * 
     * @param { ObjectConstructor } user 
     * @param { string } page 
     * @description Registers a new user.
     * @returns { void }
     */
<<<<<<< HEAD
    registerUser: async function (user, page){
        const { email } = user;
        let frame, elementHandle;
=======
    registerUser: async function (user, page) {
        const { email, password } = user;

>>>>>>> 083438fb
        await page.goto(utils.ACCOUNTS_URL + '/register', { waitUntil: 'networkidle2' });
        await page.waitForSelector('#email');
        await page.click('input[name=email]');
        await page.type('input[name=email]', email);
        await page.click('input[name=name]');
        await page.type('input[name=name]', 'Test Name');
        await page.click('input[name=companyName]');
        await page.type('input[name=companyName]', 'Test Name');
        await page.click('input[name=companyPhoneNumber]');
        await page.type('input[name=companyPhoneNumber]', '99105688');
        await page.click('input[name=password]');
        await page.type('input[name=password]', '1234567890');
        await page.click('input[name=confirmPassword]');
        await page.type('input[name=confirmPassword]', '1234567890');
        await page.click('button[type=submit]');
        await page.waitForSelector('iframe[name=__privateStripeFrame5]');
        await page.waitForSelector('iframe[name=__privateStripeFrame6]');
        await page.waitForSelector('iframe[name=__privateStripeFrame7]');
        await page.waitFor(5000);
        await page.click('input[name=cardName]');
        await page.type('input[name=cardName]', 'Test name');

        elementHandle = await page.$('iframe[name=__privateStripeFrame5]');
        frame = await elementHandle.contentFrame();
        await frame.waitForSelector('input[name=cardnumber]');
        await frame.type('input[name=cardnumber]', '42424242424242424242', {
            delay:50
        });

        elementHandle = await page.$('iframe[name=__privateStripeFrame6]');
        frame = await elementHandle.contentFrame();
        await frame.waitForSelector('input[name=cvc]');
        await frame.type('input[name=cvc]', '123', {
            delay:50
        });

        elementHandle = await page.$('iframe[name=__privateStripeFrame7]');
        frame = await elementHandle.contentFrame();
        await frame.waitForSelector('input[name=exp-date]');
        await frame.type('input[name=exp-date]', '11/23', {
            delay:50
        });
        await page.click('input[name=address1]');
        await page.type('input[name=address1]', utils.user.address.streetA);
        await page.click('input[name=address2]');
        await page.type('input[name=address2]', utils.user.address.streetB);
        await page.click('input[name=city]');
        await page.type('input[name=city]', utils.user.address.city);
        await page.click('input[name=state]');
        await page.type('input[name=state]', utils.user.address.state);
        await page.click('input[name=zipCode]');
        await page.type('input[name=zipCode]', utils.user.address.zipcode);
        await page.select('#country', 'India')
        await page.click('button[type=submit]');
        await page.waitFor(25000);
    },
    loginUser: async function (user, page) {
        const { email, password } = user;
        await page.goto(utils.ACCOUNTS_URL + '/login', { waitUntil: 'networkidle2' });
        await page.waitForSelector('#login-button');
        await page.click('input[name=email]');
        await page.type('input[name=email]', email);
        await page.click('input[name=password]');
        await page.type('input[name=password]', password);
        await page.click('button[type=submit]');
        await page.waitFor(5000);
        // await page.screenshot({path: 'screenshot-login.png'});
    },
    addSchedule: async function (callSchedule, page) {
        await page.waitForSelector('#callSchedules');
        await page.click('#callSchedules');
        await page.evaluate(() => {
            document.querySelector('.ActionIconParent').click();
        });
        page.waitForSelector('#name', { timeout: 2000 });
        await page.type('#name', callSchedule);
        await page.click('#btnCreateSchedule');
        await page.waitFor(2000);
        // await page.screenshot({path: 'screenshot-addSchedule.png'});
    },
    addSubProject: async function (subProjectName, page) {
        const subProjectNameSelector = await page.$('#btnAddSubProjects');
        if (subProjectNameSelector) {
            await page.waitForSelector('#btnAddSubProjects');
            await page.click('#btnAddSubProjects');
            await page.waitForSelector('#sub_project_name_0');
            await page.type('#sub_project_name_0', subProjectName);
            await page.click('#btnSaveSubproject');
        } else {
            await page.waitForSelector('#projectSettings');
            await page.click('#projectSettings');
            await page.waitForSelector('#btnAddSubProjects');
            await page.click('#btnAddSubProjects');
            await page.waitForSelector('#sub_project_name_0');
            await page.type('#sub_project_name_0', subProjectName);
            await page.click('#btnSaveSubproject');
        }
        await page.waitFor(5000);
        // await page.screenshot({ path: 'screenshot-addSubProject.png' });
    },
    addUserToProject: async function (data, page) {
        const { email, role, subProjectName } = data;
        await page.waitForSelector('#teamMembers');
        await page.click('#teamMembers');
        await page.waitForSelector(`#btn_${subProjectName}`);
        await page.click(`#btn_${subProjectName}`);
        await page.waitForSelector(`#frm_${subProjectName}`);
        await page.click(`#emails_${subProjectName}`);
        await page.type(`#emails_${subProjectName}`, email);
        await page.click(`#${role}_${subProjectName}`);
        await page.click(`#btn_modal_${subProjectName}`);
        await page.waitFor(5000);
        // await page.screenshot({ path: 'screenshot-addUserToProject.png' });
    },
    switchProject: async function (projectName, page) {
        await page.reload({ waitUntil: 'networkidle2' });
        await page.waitForSelector('#AccountSwitcherId');
        await page.click('#AccountSwitcherId');
        await page.waitForSelector('#accountSwitcher');
        const element = await page.$(`#accountSwitcher > div[title="${projectName}"]`);
        await element.click();
        await page.waitFor(5000);
        // await page.screenshot({ path: 'screenshot-switchProject.png' });
    },
    renameProject: async function (newProjectName, page) {
        const projectNameSelector = await page.$('input[name=project_name');
        if (projectNameSelector) {
            await this.clear('input[name=project_name]', page);
            await page.type('input[name=project_name]', newProjectName);
            await page.click('#btnCreateProject');
        } else {
            await page.waitForSelector('#projectSettings');
            await page.click('#projectSettings');
            await page.waitForSelector('input[name=project_name]');
            await this.clear('input[name=project_name]', page);
            await page.type('input[name=project_name]', newProjectName);
            await page.click('#btnCreateProject');
        }
        await page.waitFor(5000);
        // await page.screenshot({ path: 'screenshot-renameProject.png' });
    },
    clear: async function (selector, page) {
        const input = await page.$(selector);
        await input.click({ clickCount: 3 })
        await input.type('');
        // await page.screenshot({path: 'screenshot-clear.png'});
    },
    selectByText: async function (selector, text, page) {
        await page.click(selector);
        await page.keyboard.type(text);
        let noOption = await page.$('div.css-1gl4k7y');
        if (!noOption) {
            await page.keyboard.type(String.fromCharCode(13));
        }
        // await page.screenshot({ path: 'screenshot-selectByText.png' });
    },
    addMonitorToProject: async function (monitorName, projectName, page) {
        await page.waitForSelector('#monitors');
        await page.click('#monitors');
        await page.waitForSelector('#frmNewMonitor');
        await page.click('input[id=name]');
        await page.type('input[id=name]', monitorName);
        await this.selectByText('#type', 'url', page);
        await this.selectByText('#subProjectId', projectName, page);
        await page.waitForSelector('#url');
        await page.click('#url');
        await page.type('#url', 'https://google.com');
        await page.click('button[type=submit]');
        await page.waitFor(5000);
        // await page.screenshot({ path: `screenshot-addMonitorToProject${monitorName}.png` });
    },
    addIncidentToProject: async function (monitorName, projectName, page) {
        const createIncidentSelector = await page.$(`#btnCreateIncident_${projectName}`);
        if (createIncidentSelector) {
            await page.waitForSelector(`#btnCreateIncident_${projectName}`);
            await page.click(`#btnCreateIncident_${projectName}`);
            await page.waitForSelector('#frmIncident');
            await this.selectByText('#monitorList', monitorName, page);
            await page.click('#createIncident');
            await page.waitFor(5000);
        } else {
            await page.waitForSelector('#monitors > div > span > ul > li > div > a');
            await page.click('#monitors > div > span > ul > li > div > a');
            await page.waitForSelector(`#btnCreateIncident_${projectName}`);
            await page.click(`#btnCreateIncident_${projectName}`);
            await page.waitForSelector('#frmIncident');
            await this.selectByText('#monitorList', monitorName, page);
            await page.click('#createIncident');
            await page.waitFor(5000);
        }
        // await page.screenshot({path: 'screenshot-addIncidentToProject.png'});
    },
    addStatusPageToProject: async function (statusPageName, projectName, page) {
        const createStatusPageSelector = await page.$(`#btnCreateStatusPage_${projectName}`);
        if (createStatusPageSelector) {
            await page.waitForSelector(`#btnCreateStatusPage_${projectName}`);
            await page.click(`#btnCreateStatusPage_${projectName}`);
            await page.waitForSelector('#btnCreateStatusPage');
            await page.type('#title', statusPageName);
            await page.click('#btnCreateStatusPage');
            await page.waitFor(5000);
        } else {
            await page.waitForSelector('#statusPages > a');
            await page.click('#statusPages > a');
            await page.waitForSelector(`#btnCreateStatusPage_${projectName}`);
            await page.click(`#btnCreateStatusPage_${projectName}`);
            await page.waitForSelector('#btnCreateStatusPage');
            await page.type('#title', statusPageName);
            await page.click('#btnCreateStatusPage');
            await page.waitFor(5000);
        }
        // await page.screenshot({path: 'screenshot-addStatusPageToProject.png'});
    },
    addScheduleToProject: async function (scheduleName, projectName, page) {
        const createStatusPageSelector = await page.$(`#btnCreateStatusPage_${projectName}`);
        if (createStatusPageSelector) {
            await page.waitForSelector(`#btnCreateSchedule_${projectName}`);
            await page.click(`#btnCreateSchedule_${projectName}`);
            await page.waitForSelector('#btnCreateSchedule');
            await page.type('#name', scheduleName);
            await page.click('#btnCreateSchedule');
            await page.waitFor(5000);
        } else {
            await page.waitForSelector('#callSchedules > a');
            await page.click('#callSchedules > a');
            await page.waitForSelector(`#btnCreateSchedule_${projectName}`);
            await page.click(`#btnCreateSchedule_${projectName}`);
            await page.waitForSelector('#btnCreateSchedule');
            await page.type('#name', scheduleName);
            await page.click('#btnCreateSchedule');
            await page.waitFor(5000);
        }
        // await page.screenshot({path: 'screenshot-addScheduleToProject.png'});
    }
}<|MERGE_RESOLUTION|>--- conflicted
+++ resolved
@@ -8,15 +8,9 @@
      * @description Registers a new user.
      * @returns { void }
      */
-<<<<<<< HEAD
     registerUser: async function (user, page){
         const { email } = user;
         let frame, elementHandle;
-=======
-    registerUser: async function (user, page) {
-        const { email, password } = user;
-
->>>>>>> 083438fb
         await page.goto(utils.ACCOUNTS_URL + '/register', { waitUntil: 'networkidle2' });
         await page.waitForSelector('#email');
         await page.click('input[name=email]');
