import React, { Component } from 'react';
import { bindActionCreators } from 'redux';
import { connect } from 'react-redux';
import PropTypes from 'prop-types';
import moment from 'moment';
import momentTz from 'moment-timezone';
import Markdown from 'markdown-to-jsx';
import ShouldRender from '../basic/ShouldRender';
import { currentTimeZone } from '../basic/TimezoneArray';
import DataPathHoC from '../DataPathHoC';
import { openModal } from '../../actions/modal';
import DeleteNoteModal from './DeleteNoteModal';
import AddNoteModal from './AddNoteModal';
import EditNoteModal from './EditNoteModal';
import { User } from '../../config';
import { history } from '../../store';
import {
    fetchScheduledEventNotesInternal,
    nextPage,
    prevPage,
} from '../../actions/scheduledEvent';

export class ScheduledEventNote extends Component {
    constructor(props) {
        super(props);
        this.limit = 10;
    }
    handleAddNote = () => {
        const { openModal, projectId, scheduledEventId, type } = this.props;
        openModal({
            id: scheduledEventId,
            content: DataPathHoC(AddNoteModal, {
                projectId,
                scheduledEventId,
                type: type.toLowerCase(),
            }),
        });
    };

    handleDeleteNote = scheduledEventNoteId => {
        const { openModal, projectId, scheduledEventId, type } = this.props;
        openModal({
            id: scheduledEventNoteId,
            content: DataPathHoC(DeleteNoteModal, {
                projectId,
                scheduledEventId,
                type: type.toLowerCase(),
                scheduledEventNoteId,
            }),
        });
    };

    handleEditNote = note => {
        const { openModal, projectId, scheduledEventId, type } = this.props;
        openModal({
            id: note._id,
            content: DataPathHoC(EditNoteModal, {
                projectId,
                scheduledEventId,
                type: type.toLowerCase(),
                scheduledEventNoteId: note._id,
            }),
            note,
        });
    };

    prevClicked = () => {
        const {
            projectId,
            scheduledEventId,
            fetchScheduledEventNotesInternal,
            skip,
            type,
        } = this.props;

        if (type.toLowerCase() === 'internal') {
            fetchScheduledEventNotesInternal(
                projectId,
                scheduledEventId,
                this.limit,
                skip ? Number(skip) - this.limit : this.limit
            );
            this.props.prevPage(scheduledEventId + 'internal');
        }
    };

    nextClicked = () => {
        const {
            projectId,
            scheduledEventId,
            fetchScheduledEventNotesInternal,
            skip,
            type,
        } = this.props;

        if (type.toLowerCase() === 'internal') {
            fetchScheduledEventNotesInternal(
                projectId,
                scheduledEventId,
                this.limit,
                skip ? Number(skip) + this.limit : this.limit
            );
            this.props.nextPage(scheduledEventId + 'internal');
        }
    };

    render() {
        const { type, count, notes, skip, limit } = this.props;
        const canNext = count > Number(skip) + Number(limit) ? true : false;
        const canPrev = Number(skip) <= 0 ? false : true;
        const numberOfPages = Math.ceil(parseInt(count) / 10);
        const page =
            type.toLowerCase() === 'investigation'
                ? this.props.pages[
                      this.props.scheduledEventId + 'investigation'
                  ]
                : this.props.pages[this.props.scheduledEventId + 'internal'];

        return (
            <div className="Box-root">
                <div className="bs-ContentSection-content Box-root Box-divider--surface-bottom-1 Flex-flex Flex-alignItems--center Flex-justifyContent--spaceBetween Padding-horizontal--20 Padding-vertical--16">
                    <div className="Box-root">
                        <span className="Text-color--inherit Text-display--inline Text-fontSize--16 Text-fontWeight--medium Text-lineHeight--24 Text-typeface--base Text-wrap--wrap">
                            <span>Event Timeline</span>
                        </span>
                        <p>
                            {type.toLowerCase() === 'investigation' ? (
                                <span>Tell us more about what went wrong.</span>
                            ) : (
                                <span>Notes about this incident.</span>
                            )}
                        </p>
                    </div>
                    <div className="Box-root">
                        <button
                            className="bs-Button bs-ButtonLegacy ActionIconParent"
                            type="button"
                            id={`add-${type.toLowerCase()}-message`}
                            onClick={this.handleAddNote}
                        >
                            <span className="bs-FileUploadButton bs-Button--icon bs-Button--new">
                                <span>{`Add Note`}</span>
                            </span>
                        </button>
                    </div>
                </div>

                <div style={{ overflow: 'hidden', overflowX: 'auto' }}>
                    <div id="overflow">
                        <div className="db-ListViewItem-cellContent Box-root">
                            <span className="db-ListViewItem-text Text-align--right Text-color--dark Text-display--block Text-fontSize--13 Text-fontWeight--medium Text-lineHeight--20 Text-typeface--upper Text-wrap--wrap"></span>
                        </div>
                    </div>

                    <div className="bs-thread-container">
                        {notes && notes.length > 0
                            ? notes.map((note, i) => {
                                  const eventStartDate =
                                      this.props.scheduledEvent &&
                                      this.props.scheduledEvent.startDate
                                          ? this.props.scheduledEvent.startDate
                                          : note.createdAt;
                                  const eventEndDate =
                                      this.props.scheduledEvent &&
                                      this.props.scheduledEvent.endDate
                                          ? this.props.scheduledEvent.endDate
                                          : note.createdAt;

                                  return (
                                      <>
                                          {note.content &&
                                          note.event_state !== 'Deleted' &&
                                          note.event_state !== 'Resolved' &&
                                          note.event_state !== 'Created' &&
                                          note.event_state !== 'Started' &&
                                          note.event_state !== 'Cancelled' &&
                                          note.event_state !== 'Ended' ? (
                                              <div
                                                  key={i}
                                                  id={`${type}_incident_message_${i}`}
                                              >
                                                  <ShouldRender if={i !== 0}>
                                                      <div className="bs-thread-line-up"></div>
                                                  </ShouldRender>

                                                  <div className="bs-thread-card">
                                                      <div className="db-ListViewItem-cellContent Box-root Padding-all--8 bs-thread-display">
                                                          <div className="bs-thread-content">
                                                              <div
                                                                  className="Box-root Margin-right--16"
                                                                  style={{
                                                                      cursor:
                                                                          'pointer',
                                                                  }}
                                                              >
                                                                  <img
                                                                      src={
                                                                          note.createdById &&
                                                                          note
                                                                              .createdById
                                                                              .name
                                                                              ? '/dashboard/assets/img/profile-user.svg'
                                                                              : '/dashboard/assets/img/Fyipe.svg'
                                                                      }
                                                                      className="userIcon"
                                                                      alt="usericon"
                                                                      style={{
                                                                          marginBottom:
                                                                              '-5px',
                                                                      }}
                                                                  />
                                                                  <span className="db-ListViewItem-text Text-color--cyan Text-display--inline Text-fontSize--14 Text-fontWeight--medium Text-lineHeight--20 Text-typeface--base Text-wrap--wrap">
                                                                      {note.createdById
                                                                          ? note
                                                                                .createdById
                                                                                .name
                                                                          : 'Unknown User'}
                                                                  </span>
                                                              </div>

                                                              <div className="Margin-left--30">
                                                                  <ShouldRender
                                                                      if={
                                                                          note.updated
                                                                      }
                                                                  >
                                                                      <span
                                                                          id={`edited_${type}_incident_message_${i}`}
                                                                          className="Text-color--dark Margin-right--4"
                                                                      >
                                                                          (edited)
                                                                      </span>
                                                                  </ShouldRender>
                                                                  <span className="Text-display--inline Text-fontSize--14 Text-lineHeight--16 Text-wrap--noWrap">
                                                                      <span
                                                                          style={{
                                                                              fontWeight:
                                                                                  '500',
                                                                              fontSize:
                                                                                  '11px',
                                                                          }}
                                                                      >
                                                                          Posted
                                                                          on{' '}
                                                                          {currentTimeZone
                                                                              ? momentTz(
                                                                                    note.createdAt
                                                                                )
                                                                                    .tz(
                                                                                        currentTimeZone
                                                                                    )
                                                                                    .format(
                                                                                        'lll'
                                                                                    )
                                                                              : moment(
                                                                                    note.createdAt
                                                                                ).format(
                                                                                    'lll'
                                                                                )}
                                                                      </span>
                                                                  </span>
                                                                  {note.event_state ? (
                                                                      <div className="Badge Badge--color--green Box-root Flex-inlineFlex Flex-alignItems--center Padding-horizontal--8 Padding-vertical--2 bs-ma-10">
                                                                          <span className="Badge-text Text-color--green Text-display--inline Text-fontSize--12 Text-fontWeight--bold Text-lineHeight--16 Text-typeface--upper Text-wrap--noWrap">
                                                                              <span>
                                                                                  {
                                                                                      note.event_state
                                                                                  }
                                                                              </span>
                                                                          </span>
                                                                      </div>
                                                                  ) : null}
                                                                  <span
                                                                      id={`content_${type}_incident_message_${i}`}
                                                                      style={{
                                                                          display:
                                                                              'block',
                                                                          marginTop:
                                                                              '10px',
                                                                      }}
                                                                  >
                                                                      <Markdown>
                                                                          {
                                                                              note.content
                                                                          }
                                                                      </Markdown>
                                                                  </span>
                                                              </div>
                                                          </div>
                                                          <div className="bs-action-side">
                                                              <div>
                                                                  <ShouldRender
                                                                      if={
                                                                          note.createdById &&
                                                                          User.getUserId() ===
                                                                              note
                                                                                  .createdById
                                                                                  ._id
                                                                      }
                                                                  >
                                                                      <div className="db-ListViewItem-link">
                                                                          <div className="db-ListViewItem-cellContent Box-root Padding-horizontal--2 Padding-vertical--8">
                                                                              <span className="db-ListViewItem-text Text-color--inherit Text-display--inline Text-fontSize--14 Text-fontWeight--regular Text-lineHeight--20 Text-typeface--base Text-wrap--wrap">
                                                                                  <div className="Box-root Flex">
                                                                                      <div
                                                                                          className="Box-root Flex-flex"
                                                                                          style={{
                                                                                              justifyContent:
                                                                                                  'flex-end',
                                                                                          }}
                                                                                      >
                                                                                          <div className="db-RadarRulesListUserName Box-root Flex-flex Flex-alignItems--center Flex-direction--row Flex-justifyContent--flexStart">
                                                                                              <div
                                                                                                  className="Box-root Flex-inlineFlex Flex-alignItems--center Padding-horizontal--8 Padding-vertical--2"
                                                                                                  style={{
                                                                                                      paddingRight:
                                                                                                          '0',
                                                                                                  }}
                                                                                              >
                                                                                                  <button
                                                                                                      className="bs-Button bs-DeprecatedButton"
                                                                                                      type="button"
                                                                                                      onClick={() =>
                                                                                                          this.handleEditNote(
                                                                                                              note
                                                                                                          )
                                                                                                      }
                                                                                                      id={`edit_${type}_incident_message_${i}`}
                                                                                                  >
                                                                                                      <span>
                                                                                                          <img
                                                                                                              src={`/dashboard/assets/img/edit.svg`}
                                                                                                              style={{
                                                                                                                  height:
                                                                                                                      '10px',
                                                                                                                  width:
                                                                                                                      '10px',
                                                                                                              }}
                                                                                                              alt="edit"
                                                                                                          />{' '}
                                                                                                          Edit
                                                                                                      </span>
                                                                                                  </button>
                                                                                                  <button
                                                                                                      className="bs-Button bs-DeprecatedButton bs-Button--icon bs-Button--delete"
                                                                                                      type="button"
                                                                                                      onClick={() =>
                                                                                                          this.handleDeleteNote(
                                                                                                              note._id
                                                                                                          )
                                                                                                      }
                                                                                                      id={`delete_${type}_incident_message_${i}`}
                                                                                                  >
                                                                                                      <span>
                                                                                                          Delete
                                                                                                      </span>
                                                                                                  </button>
                                                                                              </div>
                                                                                          </div>
                                                                                      </div>
                                                                                  </div>
                                                                              </span>
                                                                          </div>
                                                                      </div>
                                                                  </ShouldRender>
                                                              </div>
                                                          </div>
                                                      </div>
                                                  </div>
                                                  <ShouldRender
                                                      if={
                                                          notes.length - 1 !== i
                                                      }
                                                  >
                                                      <div className="bs-thread-line-down"></div>
                                                  </ShouldRender>
                                              </div>
                                          ) : note.event_state &&
                                            (note.event_state === 'Deleted' ||
                                                note.event_state ===
                                                    'Started' ||
                                                note.event_state ===
                                                    'Created' ||
                                                note.event_state ===
                                                    'Resolved' ||
                                                note.event_state ===
                                                    'Cancelled' ||
                                                note.event_state ===
                                                    'Ended') ? (
                                              <>
                                                  <ShouldRender if={i !== 0}>
                                                      <div className="bs-thread-line-up bs-ex-up"></div>
                                                  </ShouldRender>
                                                  <div className="bs-note-display-flex">
                                                      <div
                                                          className={`bs-incident-notes 
                                                                    ${
                                                                        note.event_state ===
                                                                            'Deleted' ||
                                                                        note.event_state ===
<<<<<<< HEAD
                                                                            'Cancelled' ||
                                                                        note.event_state ===
                                                                            'Ended'
=======
                                                                            'Cancelled'
>>>>>>> e4d5b4c4
                                                                            ? 'bs-note-offline'
                                                                            : note.event_state ===
                                                                                  'Resolved' ||
                                                                              note.event_state ===
                                                                                  'Created' ||
                                                                              note.event_state ===
                                                                                  'Started' ||
                                                                              note.event_state ===
                                                                                  'Ended'
                                                                            ? 'bs-note-resolved'
                                                                            : null
                                                                    }`}
                                                      ></div>
                                                      <div className="bs-incident-notes-content">
                                                          <div className="bs-note-display-flex bs-mob-block">
                                                              <div>
                                                                  Reported by
                                                              </div>
                                                              <div
                                                                  className="Box-root Margin-right--16 bs-note-7"
                                                                  style={{
                                                                      cursor:
                                                                          'pointer',
                                                                      marginLeft:
                                                                          '6px',
                                                                  }}
                                                                  onClick={() => {
                                                                      if (
                                                                          note.createdById
                                                                      ) {
                                                                          history.push(
                                                                              '/dashboard/profile/' +
                                                                                  note
                                                                                      .createdById
                                                                                      ._id
                                                                          );
                                                                      }
                                                                  }}
                                                              >
                                                                  <img
                                                                      src={
                                                                          note.createdById &&
                                                                          note
                                                                              .createdById
                                                                              .name
                                                                              ? '/dashboard/assets/img/profile-user.svg'
                                                                              : '/dashboard/assets/img/Fyipe.svg'
                                                                      }
                                                                      className="userIcon"
                                                                      alt=""
                                                                      style={{
                                                                          marginBottom:
                                                                              '-5px',
                                                                      }}
                                                                  />
                                                                  <span
                                                                      style={{
                                                                          fontWeight:
                                                                              note.probeId &&
                                                                              '600',
                                                                      }}
                                                                  >
                                                                      {note.event_state ===
                                                                          'Started' ||
                                                                      note.event_state ===
                                                                          'Ended'
                                                                          ? 'Fyipe'
                                                                          : note.createdById &&
                                                                            note
                                                                                .createdById
                                                                                .name
                                                                          ? note
                                                                                .createdById
                                                                                .name
                                                                          : 'Unknown User'}
                                                                  </span>
                                                              </div>

                                                              <div
                                                                  className="db-ListViewItem-link"
                                                                  style={{
                                                                      width:
                                                                          '0%',
                                                                  }}
                                                              >
                                                                  <div className="db-ListViewItem-cellContent Box-root Padding-horizontal--2 Padding-vertical--8">
                                                                      <span className="db-ListViewItem-text Text-color--inherit Text-display--inline Text-fontSize--14 Text-fontWeight--regular Text-lineHeight--20 Text-typeface--base Text-wrap--wrap">
                                                                          <div className="Box-root Flex-flex">
                                                                              <div className="Box-root Flex-flex">
                                                                                  <div className="db-RadarRulesListUserName Box-root Flex-flex Flex-alignItems--center Flex-direction--row Flex-justifyContent--flexStart">
                                                                                      {note &&
                                                                                      note.event_state ===
                                                                                          'Deleted' ? (
                                                                                          <div className="Badge Badge--color--red Box-root Flex-inlineFlex Flex-alignItems--center Padding-horizontal--8 Padding-vertical--2">
                                                                                              <span className="Badge-text Text-color--red Text-display--inline Text-fontSize--12 Text-fontWeight--bold Text-lineHeight--16 Text-typeface--upper Text-wrap--noWrap">
                                                                                                  <span>
                                                                                                      Note
                                                                                                      Deleted
                                                                                                  </span>
                                                                                              </span>
                                                                                          </div>
                                                                                      ) : (note &&
                                                                                            note.event_state &&
                                                                                            note.event_state ===
                                                                                                'Resolved') ||
                                                                                        note.event_state ===
                                                                                            'Created' ||
                                                                                        note.event_state ===
                                                                                            'Started' ||
                                                                                        note.event_state ===
                                                                                            'Ended' ? (
                                                                                          <div className="Badge Badge--color--green Box-root Flex-inlineFlex Flex-alignItems--center Padding-horizontal--8 Padding-vertical--2">
                                                                                              <span className="Badge-text Text-color--green Text-display--inline Text-fontSize--12 Text-fontWeight--bold Text-lineHeight--16 Text-typeface--upper Text-wrap--noWrap">
                                                                                                  <span>
                                                                                                      {
                                                                                                          note.content
                                                                                                      }
                                                                                                  </span>
                                                                                              </span>
                                                                                          </div>
                                                                                      ) : (
                                                                                          <div className="Badge Badge--color--red Box-root Flex-inlineFlex Flex-alignItems--center Padding-horizontal--8 Padding-vertical--2">
                                                                                              <span className="Badge-text Text-color--red Text-display--inline Text-fontSize--12 Text-fontWeight--bold Text-lineHeight--16 Text-typeface--upper Text-wrap--noWrap">
                                                                                                  <span>
                                                                                                      {note.content ||
                                                                                                          'Unknown Status'}
                                                                                                  </span>
                                                                                              </span>
                                                                                          </div>
                                                                                      )}
                                                                                  </div>
                                                                              </div>
                                                                          </div>
                                                                      </span>
                                                                  </div>
                                                              </div>
                                                          </div>
                                                          <div>
                                                              <span>
                                                                  {note.event_state ===
                                                                  'Started'
                                                                      ? currentTimeZone
                                                                          ? momentTz(
                                                                                eventStartDate
                                                                            )
                                                                                .tz(
                                                                                    currentTimeZone
                                                                                )
                                                                                .format(
                                                                                    'lll'
                                                                                )
                                                                          : moment(
                                                                                eventStartDate
                                                                            ).format(
                                                                                'lll'
                                                                            )
                                                                      : note.event_state ===
                                                                        'Ended'
                                                                      ? currentTimeZone
                                                                          ? momentTz(
                                                                                eventEndDate
                                                                            )
                                                                                .tz(
                                                                                    currentTimeZone
                                                                                )
                                                                                .format(
                                                                                    'lll'
                                                                                )
                                                                          : moment(
                                                                                eventEndDate
                                                                            ).format(
                                                                                'lll'
                                                                            )
                                                                      : currentTimeZone
                                                                      ? momentTz(
                                                                            note.createdAt
                                                                        )
                                                                            .tz(
                                                                                currentTimeZone
                                                                            )
                                                                            .format(
                                                                                'lll'
                                                                            )
                                                                      : moment(
                                                                            note.createdAt
                                                                        ).format(
                                                                            'lll'
                                                                        )}
                                                              </span>
                                                          </div>
                                                      </div>
                                                  </div>

                                                  <ShouldRender
                                                      if={
                                                          notes.length - 1 !== i
                                                      }
                                                  >
                                                      <div className="bs-thread-line-down bs-ex-down"></div>
                                                  </ShouldRender>
                                              </>
                                          ) : (
                                              <div></div>
                                          )}
                                      </>
                                  );
                              })
                            : null}
                    </div>
                </div>

                {notes && notes.length < 1 && (
                    <div
                        style={{
                            textAlign: 'center',
                            padding: '25px',
                        }}
                    >
                        {`You don't have any notes yet, start up one`}
                    </div>
                )}

                <div className="Box-root Flex-flex Flex-alignItems--center Flex-justifyContent--spaceBetween">
                    <div className="Box-root Flex-flex Flex-alignItems--center Padding-all--20">
                        <span className="Text-color--inherit Text-display--inline Text-fontSize--14 Text-fontWeight--regular Text-lineHeight--20 Text-typeface--base Text-wrap--wrap">
                            <span className="Text-color--inherit Text-display--inline Text-fontSize--14 Text-fontWeight--medium Text-lineHeight--20 Text-typeface--base Text-wrap--wrap">
                                {numberOfPages > 0
                                    ? `Page ${
                                          !page ? 1 : page
                                      } of ${numberOfPages} (${count} Note${
                                          count === 1 ? '' : 's'
                                      })`
                                    : `${count} Note${count === 1 ? '' : 's'}`}
                            </span>
                        </span>
                    </div>
                    <div className="Box-root Padding-horizontal--20 Padding-vertical--16">
                        <div className="Box-root Flex-flex Flex-alignItems--stretch Flex-direction--row Flex-justifyContent--flexStart">
                            <div className="Box-root Margin-right--8">
                                <button
                                    id="prevBtn"
                                    onClick={() => {
                                        this.prevClicked();
                                    }}
                                    className={
                                        'Button bs-ButtonLegacy' +
                                        (`${canPrev}` ? '' : 'Is--disabled')
                                    }
                                    disabled={!canPrev}
                                    data-db-analytics-name="list_view.pagination.previous"
                                    type="button"
                                >
                                    <div className="Button-fill bs-ButtonLegacy-fill Box-root Box-background--white Flex-inlineFlex Flex-alignItems--center Flex-direction--row Padding-horizontal--8 Padding-vertical--4">
                                        <span className="Button-label Text-color--default Text-display--inline Text-fontSize--14 Text-fontWeight--medium Text-lineHeight--20 Text-typeface--base Text-wrap--noWrap">
                                            <span>Newer Messages</span>
                                        </span>
                                    </div>
                                </button>
                            </div>
                            <div className="Box-root">
                                <button
                                    id="nextBtn"
                                    onClick={() => {
                                        this.nextClicked();
                                    }}
                                    className={
                                        'Button bs-ButtonLegacy' +
                                        (`${canNext}` ? '' : 'Is--disabled')
                                    }
                                    disabled={!canNext}
                                    data-db-analytics-name="list_view.pagination.next"
                                    type="button"
                                >
                                    <div className="Button-fill bs-ButtonLegacy-fill Box-root Box-background--white Flex-inlineFlex Flex-alignItems--center Flex-direction--row Padding-horizontal--8 Padding-vertical--4">
                                        <span className="Button-label Text-color--default Text-display--inline Text-fontSize--14 Text-fontWeight--medium Text-lineHeight--20 Text-typeface--base Text-wrap--noWrap">
                                            <span>Older Messages</span>
                                        </span>
                                    </div>
                                </button>
                            </div>
                        </div>
                    </div>
                </div>
            </div>
        );
    }
}

ScheduledEventNote.displayName = 'ScheduledEventNote';

ScheduledEventNote.propTypes = {
    type: PropTypes.string,
    notes: PropTypes.array,
    count: PropTypes.number,
    openModal: PropTypes.func,
    projectId: PropTypes.string.isRequired,
    scheduledEventId: PropTypes.string.isRequired,
    scheduledEvent: PropTypes.object,
    fetchScheduledEventNotesInternal: PropTypes.func,
    skip: PropTypes.oneOfType([PropTypes.number, PropTypes.string]),
    limit: PropTypes.oneOfType([PropTypes.number, PropTypes.string]),
    prevPage: PropTypes.func,
    nextPage: PropTypes.func,
    pages: PropTypes.oneOfType([
        PropTypes.object,
        PropTypes.oneOf([null, undefined]),
    ]),
};

const mapDispatchToProps = dispatch =>
    bindActionCreators(
        {
            openModal,
            fetchScheduledEventNotesInternal,
            prevPage,
            nextPage,
        },
        dispatch
    );
const mapStateToProps = state => {
    return {
        pages: state.scheduledEvent.pages,
    };
};

export default connect(mapStateToProps, mapDispatchToProps)(ScheduledEventNote);<|MERGE_RESOLUTION|>--- conflicted
+++ resolved
@@ -398,13 +398,7 @@
                                                                         note.event_state ===
                                                                             'Deleted' ||
                                                                         note.event_state ===
-<<<<<<< HEAD
-                                                                            'Cancelled' ||
-                                                                        note.event_state ===
-                                                                            'Ended'
-=======
                                                                             'Cancelled'
->>>>>>> e4d5b4c4
                                                                             ? 'bs-note-offline'
                                                                             : note.event_state ===
                                                                                   'Resolved' ||
