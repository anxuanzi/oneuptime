var express = require('express');
var SmsSmtpService = require('../services/smsSmtpService');
var TwilioService = require('../services/twilioService');
var router = express.Router();
const {
    isAuthorized
} = require('../middlewares/authorization');
var getUser = require('../middlewares/user').getUser;
var isUserOwner = require('../middlewares/project').isUserOwner;
var sendErrorResponse = require('../middlewares/response').sendErrorResponse;
var sendItemResponse = require('../middlewares/response').sendItemResponse;

router.post('/:projectId', getUser, isAuthorized, async function (req, res) {
    try {
        var data = req.body;
        data.projectId = req.params.projectId;
        if (!data.accountSid) {
            return sendErrorResponse(req, res, {
                code: 400,
                message: 'Account Sid is required.'
            });
        }
    
        if (!data.authToken) {
            return sendErrorResponse(req, res, {
                code: 400,
                message: 'Auth Token is required.'
            });
        }
    
        if (!data.phoneNumber) {
            return sendErrorResponse(req, res, {
                code: 400,
                message: 'Phone Number is required.'
            });
        }
        let testResult = await TwilioService.test(data);
        if (testResult && !testResult.errorCode) {
            var smsSmtp = await SmsSmtpService.create(data);
            return sendItemResponse(req, res, smsSmtp);
        }
    } catch (error) {
        return sendErrorResponse(req, res, error);
    }
});

router.get('/:projectId', getUser, isAuthorized, async function (req, res) {
    try {
        var projectId = req.params.projectId;
        var smsSmtp = await SmsSmtpService.findOneBy({ projectId });
        return sendItemResponse(req, res, smsSmtp);
    } catch (error) {
        return sendErrorResponse(req, res, error);
    }
});

router.put('/:projectId/:smsSmtpId', getUser, isAuthorized, async function (req, res) {
<<<<<<< HEAD
    var data = req.body;
    var smsSmtpId = req.params.smsSmtpId;
=======
>>>>>>> afffecf6
    try {
        var data = req.body;
        data._id = req.params.smsSmtpId;
        let testResult = await TwilioService.test(data);
        if (testResult && !testResult.errorCode) {
            var smsSmtp = await SmsSmtpService.updateBy({_id : smsSmtpId},data);
            return sendItemResponse(req, res, smsSmtp);
        }
    } catch (error) {
        return sendErrorResponse(req, res, error);
    }

});

router.delete('/:projectId/:smsSmtpId', getUser, isUserOwner, async function (req, res) {
<<<<<<< HEAD
    var data = req.body;
    var smsSmtpId = req.params.smsSmtpId;
    try {
        var smsSmtp = await SmsSmtpService.updateBy({_id : smsSmtpId},data);
=======
    try {
        var data = req.body;
        data._id = req.params.smsSmtpId;
        var smsSmtp = await SmsSmtpService.update(data);
>>>>>>> afffecf6
        return sendItemResponse(req, res, smsSmtp);
    } catch (error) {
        return sendErrorResponse(req, res, error);
    }
});

module.exports = router;<|MERGE_RESOLUTION|>--- conflicted
+++ resolved
@@ -20,14 +20,14 @@
                 message: 'Account Sid is required.'
             });
         }
-    
+
         if (!data.authToken) {
             return sendErrorResponse(req, res, {
                 code: 400,
                 message: 'Auth Token is required.'
             });
         }
-    
+
         if (!data.phoneNumber) {
             return sendErrorResponse(req, res, {
                 code: 400,
@@ -55,14 +55,9 @@
 });
 
 router.put('/:projectId/:smsSmtpId', getUser, isAuthorized, async function (req, res) {
-<<<<<<< HEAD
-    var data = req.body;
-    var smsSmtpId = req.params.smsSmtpId;
-=======
->>>>>>> afffecf6
     try {
         var data = req.body;
-        data._id = req.params.smsSmtpId;
+        var smsSmtpId = req.params.smsSmtpId;
         let testResult = await TwilioService.test(data);
         if (testResult && !testResult.errorCode) {
             var smsSmtp = await SmsSmtpService.updateBy({_id : smsSmtpId},data);
@@ -75,17 +70,10 @@
 });
 
 router.delete('/:projectId/:smsSmtpId', getUser, isUserOwner, async function (req, res) {
-<<<<<<< HEAD
-    var data = req.body;
-    var smsSmtpId = req.params.smsSmtpId;
-    try {
-        var smsSmtp = await SmsSmtpService.updateBy({_id : smsSmtpId},data);
-=======
     try {
         var data = req.body;
-        data._id = req.params.smsSmtpId;
-        var smsSmtp = await SmsSmtpService.update(data);
->>>>>>> afffecf6
+        var smsSmtpId = req.params.smsSmtpId;
+        var smsSmtp = await SmsSmtpService.updateBy({_id : smsSmtpId},data);
         return sendItemResponse(req, res, smsSmtp);
     } catch (error) {
         return sendErrorResponse(req, res, error);
