--- conflicted
+++ resolved
@@ -323,7 +323,6 @@
                     field.fieldType === FormFieldSchemaType.Date ||
                     field.fieldType === FormFieldSchemaType.Port ||
                     field.fieldType === FormFieldSchemaType.PositveNumber) && (
-<<<<<<< HEAD
                         <Field
                             tabIndex={index + 1}
                             name={fieldName}
@@ -332,6 +331,7 @@
                             {({ form }: FieldProps) => {
                                 return (
                                     <Input
+                                        dataTestId={fieldType}
                                         className="form-control"
                                         type={fieldType as 'text'}
                                         onChange={(text: string) => {
@@ -356,41 +356,6 @@
                             }}
                         </Field>
                     )}
-=======
-                    <Field
-                        tabIndex={index + 1}
-                        name={fieldName}
-                        disabled={isDisabled || field.disabled}
-                    >
-                        {({ form }: FieldProps) => {
-                            return (
-                                <Input
-                                    dataTestId={fieldType}
-                                    className="form-control"
-                                    type={fieldType as 'text'}
-                                    onChange={(text: string) => {
-                                        form.setFieldValue(
-                                            fieldName,
-                                            text,
-                                            true
-                                        );
-                                    }}
-                                    onBlur={() => {
-                                        form.setFieldTouched(fieldName, true);
-                                    }}
-                                    initialValue={
-                                        initialValues &&
-                                        (initialValues as any)[fieldName]
-                                            ? (initialValues as any)[fieldName]
-                                            : ''
-                                    }
-                                    placeholder={field.placeholder || ''}
-                                />
-                            );
-                        }}
-                    </Field>
-                )}
->>>>>>> a9d9a0ee
 
                 <ErrorMessage
                     className="mt-1 text-danger"
