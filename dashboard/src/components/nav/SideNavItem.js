--- conflicted
+++ resolved
@@ -126,15 +126,12 @@
                 /project\/([0-9]|[a-z])*\/([0-9]|[a-z])*\/security/
             ) &&
                 route.title === 'Security') ||
-<<<<<<< HEAD
             (location.pathname.match(
                 /project\/([0-9]|[a-z])*\/scheduledEvents/
             ) &&
-                route.title === 'Scheduled Events');
-=======
+                route.title === 'Scheduled Events') ||
             (location.pathname.match(/project\/([0-9]|[a-z])*\/consulting/) &&
                 route.title === 'Consulting & Services');
->>>>>>> 7013fa8d
 
         const isChildLinkActive = route.subRoutes.some(link => {
             let newPath = link.path.replace(
