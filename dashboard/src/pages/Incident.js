--- conflicted
+++ resolved
@@ -29,11 +29,8 @@
 import { SHOULD_LOG_ANALYTICS } from '../config';
 import BreadCrumbItem from '../components/breadCrumb/BreadCrumbItem';
 import getParentRoute from '../utils/getParentRoute';
-<<<<<<< HEAD
 import { Tab, Tabs, TabList, TabPanel } from 'react-tabs';
-=======
 import { fetchBasicIncidentSettings } from '../actions/incidentBasicsSettings';
->>>>>>> 9a4bf150
 
 class Incident extends React.Component {
     constructor(props) {
@@ -243,7 +240,6 @@
         if (this.props.incident) {
             variable = (
                 <div>
-<<<<<<< HEAD
                     <Tabs
                         selectedTabClassName={'custom-tab-selected'}
                         onSelect={tabIndex => this.tabSelected(tabIndex)}
@@ -279,6 +275,7 @@
                                 <IncidentStatus
                                     incident={this.props.incident}
                                     count={0}
+                                    route={pathname}
                                 />
                             </Fade>
                         </TabPanel>
@@ -339,47 +336,6 @@
                             </Fade>
                         </TabPanel>
                     </Tabs>
-=======
-                    <IncidentStatus
-                        incident={this.props.incident}
-                        count={0}
-                        route={pathname}
-                    />
-                    <IncidentAlert
-                        next={this.nextAlerts}
-                        previous={this.previousAlerts}
-                    />
-                    <div className="Box-root Margin-bottom--12">
-                        <MonitorViewLogsBox
-                            incidentId={this.props.incident._id}
-                            monitorId={monitorId}
-                            monitorName={monitorName}
-                        />
-                    </div>
-                    <div className="Box-root Margin-bottom--12">
-                        <IncidentTimelineBox
-                            next={this.nextTimeline}
-                            previous={this.previousTimeline}
-                            incident={this.props.incident}
-                        />
-                    </div>
-                    <SubscriberAlert
-                        next={this.nextSubscribers}
-                        previous={this.previousSubscribers}
-                        incident={this.props.incident}
-                    />
-                    <IncidentInvestigation incident={this.props.incident} />
-                    <IncidentInternal incident={this.props.incident} />
-                    <RenderIfSubProjectAdmin>
-                        <IncidentDeleteBox
-                            incident={this.props.incident}
-                            deleting={this.props.deleting}
-                            currentProject={this.props.currentProject}
-                            component={this.props.component}
-                            componentId={this.props.componentId}
-                        />
-                    </RenderIfSubProjectAdmin>
->>>>>>> 9a4bf150
                 </div>
             );
         } else {
