--- conflicted
+++ resolved
@@ -43,13 +43,9 @@
             (skip || 0) > (limit || 10) ? skip - limit : 0,
             limit
         );
-<<<<<<< HEAD
         this.setState({
             page: this.state.page === 1 ? 1 : this.state.page - 1,
         });
-=======
-        this.props.paginatePrev();
->>>>>>> 580383a4
     };
 
     nextClicked = (skip, limit) => {
@@ -59,11 +55,7 @@
         });
 
         fetchMonitorSlas(projectId, skip + limit, limit);
-<<<<<<< HEAD
         this.setState({ page: this.state.page + 1 });
-=======
-        this.props.paginateNext();
->>>>>>> 580383a4
     };
 
     setAsDefault = ({ projectId, monitorSlaId }) => {
@@ -466,11 +458,7 @@
                                         >
                                             {numberOfPage > 0
                                                 ? `Page ${
-<<<<<<< HEAD
                                                       this.state.page
-=======
-                                                      this.props.page
->>>>>>> 580383a4
                                                   } of ${numberOfPage} (${
                                                       this.props.count
                                                   } SLA${
