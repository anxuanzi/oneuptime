--- conflicted
+++ resolved
@@ -18,18 +18,14 @@
 import RenderIfUserInSubProject from '../components/basic/RenderIfUserInSubProject';
 import IncidentStatus from '../components/incident/IncidentStatus';
 import { fetchOngoingScheduledEvents } from '../actions/scheduledEvent';
-<<<<<<< HEAD
-import ScheduledEventDescription from '../components/scheduledEvent/ScheduledEventDescription';
 import RenderIfOwnerOrAdmin from '../components/basic/RenderIfOwnerOrAdmin';
 import { subProjectTeamLoading } from '../actions/team';
 import QuickTipBox from '../components/basic/QuickTipBox';
 import { tutorials } from '../config';
 import FeatureList from '../components/basic/FeatureList';
 import uuid from 'uuid';
-=======
 import OngoingScheduledEvent from '../components/scheduledEvent/OngoingScheduledEvent';
 
->>>>>>> 9a4bf150
 class Home extends Component {
     componentDidMount() {
         this.props.loadPage('Home');
@@ -605,14 +601,11 @@
     ]),
     fetchOngoingScheduledEvents: PropTypes.func,
     ongoingScheduledEvent: PropTypes.object,
-<<<<<<< HEAD
     projectTeamMembers: PropTypes.array,
     subProjectTeamLoading: PropTypes.func,
     monitors: PropTypes.array,
     components: PropTypes.array,
-=======
     monitorList: PropTypes.array,
->>>>>>> 9a4bf150
 };
 
 const mapStateToProps = (state, props) => {
@@ -642,15 +635,12 @@
         escalations: state.schedule.escalations,
         incidents: state.incident.unresolvedincidents.incidents,
         ongoingScheduledEvent: state.scheduledEvent.ongoingScheduledEvent,
-<<<<<<< HEAD
         projectTeamMembers,
         components,
         monitors,
-=======
         monitorList: state.monitor.monitorsList.monitors[0]
             ? state.monitor.monitorsList.monitors[0].monitors
             : [],
->>>>>>> 9a4bf150
     };
 };
 
