module.exports = {
    create: async function(data) {
        try {
            let incidentTimeline = new IncidentTimelineModel();

            incidentTimeline.incidentId = data.incidentId;
            if (data.createdById) {
                incidentTimeline.createdById = data.createdById;
            }
            if (data.probeId) {
                incidentTimeline.probeId = data.probeId;
            }
            if (data.incident_state) {
                incidentTimeline.incident_state = data.incident_state;
            }
            incidentTimeline.createdByZapier = data.createdByZapier || false;
            incidentTimeline.status = data.status;

            incidentTimeline = await incidentTimeline.save();
            incidentTimeline = await this.findOneBy({
                _id: incidentTimeline._id,
            });

<<<<<<< HEAD
            const incident = await IncidentService.findOneBy({
                _id: data.incidentId,
            });

            if (incident) {
                const _incidentTimeline = Object.assign(
                    {},
                    incidentTimeline._doc,
                    { projectId: incident.projectId }
                );
                RealTimeService.updateIncidentTimeline(_incidentTimeline);
            }
=======
            await RealTimeService.addIncidentTimeline(incidentTimeline);
>>>>>>> e13feef6

            return incidentTimeline;
        } catch (error) {
            ErrorService.log('incidentTimelineService.create', error);
            throw error;
        }
    },

    updateOneBy: async function(query, data) {
        try {
            if (!query) {
                query = {};
            }

            let incidentTimeline = await IncidentTimelineModel.findOneAndUpdate(
                query,
                { $set: data },
                {
                    new: true,
                }
            );
            incidentTimeline = await this.findOneBy(query);

            return incidentTimeline;
        } catch (error) {
            ErrorService.log('incidentTimelineService.updateOneBy', error);
            throw error;
        }
    },

    updateBy: async function(query, data) {
        try {
            if (!query) {
                query = {};
            }

            let incidentTimelines = await IncidentTimelineModel.updateMany(
                query,
                {
                    $set: data,
                }
            );
            incidentTimelines = await this.findBy(query);

            return incidentTimelines;
        } catch (error) {
            ErrorService.log('incidentTimelineService.updateMany', error);
            throw error;
        }
    },

    findBy: async function(query, skip, limit) {
        try {
            if (!skip) skip = 0;
            if (!limit) limit = 0;

            if (typeof skip === 'string') skip = parseInt(skip);
            if (typeof limit === 'string') limit = parseInt(limit);

            if (!query) {
                query = {};
            }

            const incidentTimelines = await IncidentTimelineModel.find(query)
                .sort([['createdAt', -1]])
                .limit(limit)
                .skip(skip)
                .populate('createdById', 'name')
                .populate('probeId', 'probeName');

            return incidentTimelines;
        } catch (error) {
            ErrorService.log('incidentTimelineService.findBy', error);
            throw error;
        }
    },

    findOneBy: async function(query) {
        try {
            if (!query) {
                query = {};
            }

            const incidentTimeline = await IncidentTimelineModel.findOne(query)
                .populate('createdById', 'name')
                .populate('probeId', 'probeName');

            return incidentTimeline;
        } catch (error) {
            ErrorService.log('incidentTimelineService.findOneBy', error);
            throw error;
        }
    },

    countBy: async function(query) {
        try {
            if (!query) {
                query = {};
            }

            const count = await IncidentTimelineModel.countDocuments(query);

            return count;
        } catch (error) {
            ErrorService.log('incidentTimelineService.countBy', error);
            throw error;
        }
    },

    // fetches just the last/latest incident timeline
    // this timelines will be used in status page
    getIncidentLastTimelines: async function(incidents) {
        const _this = this;
        try {
            const skip = 0,
                limit = 1;

            let timelines = await Promise.all(
                incidents.map(async incident => {
                    const timeline = await _this.findBy(
                        { incidentId: incident._id },
                        skip,
                        limit
                    );
                    return timeline;
                })
            );

            timelines = flattenArray(timelines);
            return timelines;
        } catch (error) {
            ErrorService.log(
                'incidentTimelineService.statusPageTimelines',
                error
            );
            throw error;
        }
    },
};

const IncidentTimelineModel = require('../models/incidentTimeline');
<<<<<<< HEAD
const IncidentService = require('./incidentService');
const RealTimeService = require('./realTimeService');
const ErrorService = require('./errorService');
=======
const ErrorService = require('./errorService');
const flattenArray = require('../utils/flattenArray');
const RealTimeService = require('./realTimeService');
>>>>>>> e13feef6
<|MERGE_RESOLUTION|>--- conflicted
+++ resolved
@@ -21,7 +21,6 @@
                 _id: incidentTimeline._id,
             });
 
-<<<<<<< HEAD
             const incident = await IncidentService.findOneBy({
                 _id: data.incidentId,
             });
@@ -34,9 +33,6 @@
                 );
                 RealTimeService.updateIncidentTimeline(_incidentTimeline);
             }
-=======
-            await RealTimeService.addIncidentTimeline(incidentTimeline);
->>>>>>> e13feef6
 
             return incidentTimeline;
         } catch (error) {
@@ -178,12 +174,8 @@
 };
 
 const IncidentTimelineModel = require('../models/incidentTimeline');
-<<<<<<< HEAD
 const IncidentService = require('./incidentService');
 const RealTimeService = require('./realTimeService');
 const ErrorService = require('./errorService');
-=======
-const ErrorService = require('./errorService');
 const flattenArray = require('../utils/flattenArray');
-const RealTimeService = require('./realTimeService');
->>>>>>> e13feef6
+const RealTimeService = require('./realTimeService');