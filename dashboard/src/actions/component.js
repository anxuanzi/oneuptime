--- conflicted
+++ resolved
@@ -487,51 +487,4 @@
 
         return promise;
     };
-}
-<<<<<<< HEAD
-=======
-
-export function searchComponentSuccess(payload) {
-    return {
-        type: 'POPULATE_SEARCH',
-        payload,
-    };
-}
-export function searchComponents(projectId, values) {
-    return function(dispatch) {
-        const promise = postApi(`component/search/${projectId}`, values);
-        promise.then(
-            function(component) {
-                const compo = component.data;
-                if (compo.data.length > 0) {
-                    const obj = {
-                        title: 'Component',
-                        values: compo.data.map(com => ({
-                            name: com.name,
-                            url: com.slug + '/monitoring',
-                            componentId: com._id,
-                            projectId,
-                        })),
-                    };
-                    dispatch(searchComponentSuccess(obj));
-                }
-            },
-            function(error) {
-                if (error && error.response && error.response.data)
-                    error = error.response.data;
-                if (error && error.data) {
-                    error = error.data;
-                }
-                if (error && error.message) {
-                    error = error.message;
-                } else {
-                    error = 'Network Error';
-                }
-                dispatch(fetchComponentFailure(errors(error)));
-            }
-        );
-
-        return promise;
-    };
-}
->>>>>>> 1661216c
+}