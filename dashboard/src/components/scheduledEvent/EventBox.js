--- conflicted
+++ resolved
@@ -338,63 +338,6 @@
                                                                     View
                                                                 </span>
                                                             </button>
-<<<<<<< HEAD
-                                                            <button
-                                                                id={`editCredentialBtn_${index}`}
-                                                                title="edit"
-                                                                className="bs-Button bs-DeprecatedButton db-Trends-editButton bs-Button--icon bs-Button--edit"
-                                                                style={{
-                                                                    marginLeft: 20,
-                                                                }}
-                                                                type="button"
-                                                                onClick={e => {
-                                                                    e.preventDefault();
-                                                                    e.stopPropagation();
-                                                                    openModal({
-                                                                        id: createScheduledEventModalId,
-                                                                        content: EditSchedule,
-                                                                        event: scheduledEvent,
-                                                                        projectId,
-                                                                        switch:'false',
-                                                                    });
-                                                                }}
-                                                            >
-                                                                <span>
-                                                                    Edit
-                                                                </span>
-                                                            </button>
-                                                            <button
-                                                                id={`deleteCredentialBtn_${index}`}
-                                                                title="delete"
-                                                                className="bs-Button bs-DeprecatedButton db-Trends-editButton bs-Button--icon bs-Button--delete"
-                                                                style={{
-                                                                    marginLeft: 20,
-                                                                }}
-                                                                type="button"
-                                                                onClick={e => {
-                                                                    e.preventDefault();
-                                                                    e.stopPropagation();
-                                                                    openModal({
-                                                                        id:
-                                                                            scheduledEvent._id,
-                                                                        content: DataPathHoC(
-                                                                            DeleteSchedule,
-                                                                            {
-                                                                                projectId,
-                                                                                parentProjectId,
-                                                                                eventId:
-                                                                                    scheduledEvent._id,
-                                                                            }
-                                                                        ),
-                                                                    });
-                                                                }}
-                                                            >
-                                                                <span>
-                                                                    Delete
-                                                                </span>
-                                                            </button>
-=======
->>>>>>> 0d5f69bd
                                                         </div>
                                                     </div>
                                                 </div>
