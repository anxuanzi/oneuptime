import React, { FunctionComponent, ReactElement } from 'react';
import { ErrorMessage, Field, Form, Formik, FormikErrors } from 'formik';
import Button from '../Basic/Button/Button';
import FormValues from './Types/FormValues';
import Fields from './Types/Fields';
import DataField from './Types/Field';
import ButtonTypes from '../Basic/Button/ButtonTypes';
import BadDataException from 'Common/Types/Exception/BadDataException';
import { JSONObject } from 'Common/Types/JSON';
import FormFieldSchemaType from './Types/FormFieldSchemaType';
import Email from 'Common/Types/Email';
import { string } from 'yup';

export const DefaultValidateFunction = (_values: FormValues<JSONObject>) => { return {} };

export interface ComponentProps<T extends Object> {
    id: string;
    initialValues: FormValues<T>;
    onSubmit: (values: FormValues<T>) => void;
    onValidate?: (values: FormValues<T>) => FormikErrors<FormValues<T>>;
    fields: Fields<T>;
    submitButtonText?: string;
    title?: string;
    description?: string;
    showAsColumns?: number;
    footer: ReactElement;
    isLoading?: boolean;
}

function getFieldType(fieldType: FormFieldSchemaType): string {
    switch (fieldType) {
        case FormFieldSchemaType.Email:
            return 'email';
        case FormFieldSchemaType.Password:
            return 'password';
        default:
            return 'text';
    }
}

const BasicForm: FunctionComponent<ComponentProps<Object>> = <T extends Object>(
    props: ComponentProps<T>
): ReactElement => {
    const getFormField: Function = (
        field: DataField<T>,
        index: number
    ): ReactElement => {
        const fieldType: string = field.fieldType
            ? getFieldType(field.fieldType)
            : 'text';

        if (Object.keys(field.field).length === 0) {
            throw new BadDataException('Object cannot be without Field');
        }
        return (
            <div key={index}>
                <label>
                    <span>{field.title}</span>
                    {
                        <span>
                            <a
                                href={field.sideLink?.url.toString()}
                                target={`${
                                    field.sideLink?.openLinkInNewTab
                                        ? '_blank'
                                        : '_self'
                                }`}
                            >
                                {field.sideLink?.text}
                            </a>
                        </span>
                    }
                </label>
                <p>{field.description}</p>
                <Field
                    autoFocus={index === 0 ? true : false}
                    placeholder={field.placeholder}
                    type={fieldType}
                    name={
                        field.overideFieldKey
                            ? field.overideFieldKey
                            : (Object.keys(field.field)[0] as string)
                    }
                />
                <ErrorMessage
                    name={
                        field.overideFieldKey
                            ? field.overideFieldKey
                            : (Object.keys(field.field)[0] as string)
                    }
                    component="div"
                />
            </div>
        );
    };

    const validateLength: Function = (
        content: string,
        field: DataField<T>
    ): string | null => {
        if (field.validation) {
            if (field.validation.minLength) {
                if (content.trim().length < field.validation?.minLength) {
                    return `${field.title || name} cannot be less than ${
                        field.validation.minLength
                    } characters.`;
                }
            }

            if (field.validation.maxLength) {
                if (content.trim().length > field.validation?.maxLength) {
                    return `${field.title || name} cannot be more than ${
                        field.validation.maxLength
                    } characters.`;
                }
            }
        }
        return null;
    };

<<<<<<< HEAD
    const validateRequired: Function = (
        content: string,
        field: DataField<T>
    ): string | null => {
=======
    const validateRequired = (content: string, field: DataField<T>): string | null => {
>>>>>>> ff943b02
        if (field.required && content.length === 0) {
            return `${field.title} is required.`;
        }
        return null;
    };

<<<<<<< HEAD
    const validateData: Function = (content: string, field: DataField<T>) => {
=======
    const validateMatchField = (content: string, field: DataField<T>, entity: JSONObject): string | null => {
        if (content && field.validation?.toMatchField && entity[field.validation?.toMatchField] && (entity[field.validation?.toMatchField] as string).trim() !== content.trim()) {
            return `${field.title} should match ${field.validation?.toMatchField}`;
        }
        return null;
    };

    const validateData = (content: string, field: DataField<T>): string | null => {
>>>>>>> ff943b02
        if (field.fieldType === FormFieldSchemaType.Email) {
            if (!Email.isValid(content!)) {
                return 'Email is not valid.';
            }
        }
        return null;
    };

<<<<<<< HEAD
    const validate: Function = (values: FormValues<T>): object => {
=======
    const validate = (values: FormValues<T>): JSONObject => {

>>>>>>> ff943b02
        const errors: JSONObject = {};
        const entries: JSONObject = { ...values } as JSONObject;

        for (const field of props.fields) {
            const name: string = field.overideFieldKey
                ? field.overideFieldKey
                : (Object.keys(field.field)[0] as string);
            if (name in values) {
                const content: string | undefined = entries[name]?.toString();

                if ( entries[name]) {
                    // Check Required fields.
                    const resultRequired: string | null = validateRequired(content, field);
                    if (resultRequired) {
                        errors[name] = resultRequired;
                    }

                    // Check for valid email data.
                    const resultValidateData : string | null= validateData(content, field);
                    if (resultValidateData) {
                        errors[name] = resultValidateData;
                    }

                    const resultMatch = validateMatchField(content, field, entries);

                    if (resultMatch) {
                        errors[name] = resultMatch;
                    }

                    // check for length of content
                    const result: string | null = validateLength(content, field);
                    if (result) {
                        errors[name] = result;
                    }
                }
            } else if (field.required) {
                errors[name] = `${field.title || name} is required.`;
            }
        }

        let customValidateResult = {}

        if (props.onValidate) {
            customValidateResult = props.onValidate(values);
        }
        
        return {...errors, ...customValidateResult};
    };

    return (
        <div>
            <Formik
                initialValues={props.initialValues}
                validate={validate}
                validateOnChange={true}
                validateOnBlur={true}
                onSubmit={(values: FormValues<T>, { setSubmitting }) => {
                    props.onSubmit(values);
                    setSubmitting(false);
                }}
            >
                {({ isSubmitting, isValid }) => {
                    return (
                        <Form
                            autoComplete="off"
                            className={`grid_form_${props.showAsColumns}`}
                        >
                            <h1>{props.title}</h1>

                            <p className="description">{props.description}</p>

                            <div className={`grid_${props.showAsColumns}`}>
                                {props.fields &&
                                    props.fields.map(
                                        (field: DataField<T>, i) => {
                                            return getFormField(field, i);
                                        }
                                    )}
                            </div>

                            <Button
                                title={props.submitButtonText || 'Submit'}
                                disabled={isSubmitting || !isValid}
                                type={ButtonTypes.Submit}
                                id={`${props.id}-submit-button`}
                                isLoading={props.isLoading || false}
                            />
                            {props.footer}
                        </Form>
                    );
                }}
            </Formik>
        </div>
    );
};

export default BasicForm;<|MERGE_RESOLUTION|>--- conflicted
+++ resolved
@@ -9,7 +9,6 @@
 import { JSONObject } from 'Common/Types/JSON';
 import FormFieldSchemaType from './Types/FormFieldSchemaType';
 import Email from 'Common/Types/Email';
-import { string } from 'yup';
 
 export const DefaultValidateFunction = (_values: FormValues<JSONObject>) => { return {} };
 
@@ -118,23 +117,13 @@
         return null;
     };
 
-<<<<<<< HEAD
-    const validateRequired: Function = (
-        content: string,
-        field: DataField<T>
-    ): string | null => {
-=======
     const validateRequired = (content: string, field: DataField<T>): string | null => {
->>>>>>> ff943b02
         if (field.required && content.length === 0) {
             return `${field.title} is required.`;
         }
         return null;
     };
 
-<<<<<<< HEAD
-    const validateData: Function = (content: string, field: DataField<T>) => {
-=======
     const validateMatchField = (content: string, field: DataField<T>, entity: JSONObject): string | null => {
         if (content && field.validation?.toMatchField && entity[field.validation?.toMatchField] && (entity[field.validation?.toMatchField] as string).trim() !== content.trim()) {
             return `${field.title} should match ${field.validation?.toMatchField}`;
@@ -143,7 +132,6 @@
     };
 
     const validateData = (content: string, field: DataField<T>): string | null => {
->>>>>>> ff943b02
         if (field.fieldType === FormFieldSchemaType.Email) {
             if (!Email.isValid(content!)) {
                 return 'Email is not valid.';
@@ -152,12 +140,8 @@
         return null;
     };
 
-<<<<<<< HEAD
-    const validate: Function = (values: FormValues<T>): object => {
-=======
-    const validate = (values: FormValues<T>): JSONObject => {
-
->>>>>>> ff943b02
+    const validate: Function = (values: FormValues<T>): JSONObject => {
+
         const errors: JSONObject = {};
         const entries: JSONObject = { ...values } as JSONObject;
 
@@ -168,7 +152,7 @@
             if (name in values) {
                 const content: string | undefined = entries[name]?.toString();
 
-                if ( entries[name]) {
+                if (content) {
                     // Check Required fields.
                     const resultRequired: string | null = validateRequired(content, field);
                     if (resultRequired) {
