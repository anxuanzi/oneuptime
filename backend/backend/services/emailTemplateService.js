module.exports = {
    create: async function (data) {
<<<<<<< HEAD

        var emailTemplateModel = new EmailTemplateModel();
        emailTemplateModel.projectId = data.projectId || null;
        emailTemplateModel.subject = data.subject || null;
        emailTemplateModel.body = data.body || null;
        emailTemplateModel.emailType = data.emailType || null;
        emailTemplateModel.allowedVariables = emailTemplateVariables[[data.emailType]];
        try {
            var emailTemplate = await emailTemplateModel.save();
        } catch (error) {
            ErrorService.log('emailTemplateModel.save', error);
=======
        try {
            var emailTemplateModel = new EmailTemplateModel();
            emailTemplateModel.projectId = data.projectId || null;
            emailTemplateModel.subject = data.subject || null;
            emailTemplateModel.body = data.body || null;
            emailTemplateModel.emailType = data.emailType || null;
            emailTemplateModel.allowedVariables = emailTemplateVariables[[data.emailType]];
            var emailTemplate = await emailTemplateModel.save();
            return emailTemplate;
        } catch (error) {
            ErrorService.log('emailTemplateService.create', error);
>>>>>>> afffecf6
            throw error;
        }
    },

<<<<<<< HEAD
    updateBy: async function (query, data) {
        if (!query) {
            query = {};
        }

        if (!query.deleted) query.deleted = false;

        if (data.emailType && !data.allowedVariables) {
            data.allowedVariables = emailTemplateVariables[[data.emailType]];
=======
    update: async function(data){
        try {
            let _this = this;
            if (!data._id) {
                let emailTemplate = await _this.create(data);
                return emailTemplate;
            } else {
                var emailTemplate = await _this.findOneBy({_id: data._id});

                let subject = data.subject || emailTemplate.subject;
                let body = data.body || emailTemplate.body;
                let emailType = data.emailType || emailTemplate.emailType;
                let allowedVariables = emailTemplateVariables[[data.emailType || emailTemplate.emailType || []]];

                var updatedEmailTemplate = await EmailTemplateModel.findByIdAndUpdate(data._id, {
                    $set: {
                        subject: subject,
                        body: body,
                        allowedVariables: allowedVariables,
                        emailType: emailType
                    }
                }, {
                    new: true
                });
                return updatedEmailTemplate;
            }
        } catch (error) {
            ErrorService.log('emailTemplateService.update', error);
            throw error;
>>>>>>> afffecf6
        }
        try {
            var updatedEmailTemplate = await EmailTemplateModel.findOneAndUpdate(query, {
                $set: data
            }, {
                new: true
            });
        } catch (error) {
            ErrorService.log('EmailTemplateModel.findOneAndUpdate', error);
            throw error;
        }

        return updatedEmailTemplate;
    },

<<<<<<< HEAD
    deleteBy: async function (query, userId) {
=======
    deleteBy: async function(query, userId){
>>>>>>> afffecf6
        try {
            var emailTemplate = await EmailTemplateModel.findOneAndUpdate(query, {
                $set: {
                    deleted: true,
                    deletedById: userId,
                    deletedAt: Date.now()
                }
            }, {
                new: true
            });
<<<<<<< HEAD
        } catch (error) {
            ErrorService.log('EmailTemplateModel.findOneAndUpdate', error);
=======
            return emailTemplate;
        } catch (error) {
            ErrorService.log('emailTemplateService.deleteBy', error);
>>>>>>> afffecf6
            throw error;
        }
    },

<<<<<<< HEAD
    findBy: async function (query, skip, limit) {
        if (!skip) skip = 0;

        if (!limit) limit = 10;

        if (typeof (skip) === 'string') {
            skip = parseInt(skip);
        }

        if (typeof (limit) === 'string') {
            limit = parseInt(limit);
        }

        if (!query) {
            query = {};
        }

        query.deleted = false;

        try {
=======
    findBy: async function(query, skip, limit){
        try {
            if(!skip) skip=0;
    
            if(!limit) limit=10;
    
            if(typeof(skip) === 'string'){
                skip = parseInt(skip);
            }
    
            if(typeof(limit) === 'string'){
                limit = parseInt(limit);
            }
    
            if(!query){
                query = {};
            }
    
            query.deleted = false;
>>>>>>> afffecf6
            var emailTemplates = await EmailTemplateModel.find(query)
                .sort([['createdAt', -1]])
                .limit(limit)
                .skip(skip)
                .populate('projectId', 'name');
<<<<<<< HEAD
        } catch (error) {
            ErrorService.log('EmailTemplateModel.find', error);
=======
            return emailTemplates;
        } catch (error) {
            ErrorService.log('emailTemplateService.findBy', error);
>>>>>>> afffecf6
            throw error;
        }
    },

<<<<<<< HEAD
    findOneBy: async function (query) {
        if (!query) {
            query = {};
        }

        query.deleted = false;
        try {
            var emailTemplate = await EmailTemplateModel.findOne(query)
                .sort([['createdAt', -1]])
                .populate('projectId', 'name');
        } catch (error) {
            ErrorService.log('EmailTemplateModel.findOne', error);
=======
    findOneBy: async function(query){
        try {
            if(!query){
                query = {};
            }
    
            query.deleted = false;
            var emailTemplate = await EmailTemplateModel.findOne(query)
                .sort([['createdAt', -1]])
                .populate('projectId', 'name');
            return emailTemplate;
        } catch (error) {
            ErrorService.log('emailTemplateService.findOneBy', error);
>>>>>>> afffecf6
            throw error;
        }
    },

    countBy: async function (query) {
<<<<<<< HEAD

        if (!query) {
            query = {};
        }

        query.deleted = false;
        try {
            var count = await EmailTemplateModel.count(query);
        } catch (error) {
            ErrorService.log('EmailTemplateModel.count', error);
=======
        try {
            if(!query){
                query = {};
            }
    
            query.deleted = false;
            var count = await EmailTemplateModel.count(query);
            return count;
        } catch (error) {
            ErrorService.log('emailTemplateService.countBy', error);
>>>>>>> afffecf6
            throw error;
        }
    },

    getTemplates: async function (projectId) {
        let _this = this;
        var templates = await Promise.all(defaultTemplate.map(async (template) => {
            var emailTemplate = await _this.findOneBy({ projectId: projectId, emailType: template.emailType });
            return emailTemplate != null && emailTemplate != undefined ? emailTemplate : template;
        }));
        return templates;
    },

    resetTemplate: async function (projectId, templateId) {
        let _this = this;
        var oldTemplate = await _this.findOneBy({ _id: templateId });
        var newTemplate = defaultTemplate.filter(template => template.emailType === oldTemplate.emailType)[0];
        var resetTemplate = await _this.updateBy({
            _id: oldTemplate._id},{
            emailType: newTemplate.emailType,
            subject: newTemplate.subject,
            body: newTemplate.body,
            allowedVariables: newTemplate.allowedVariables
        });
        return resetTemplate;
    },

<<<<<<< HEAD
    hardDeleteBy: async function (query) {
        try {
            await EmailTemplateModel.deleteMany(query);
        } catch (error) {
            ErrorService.log('EmailTemplateModel.deleteMany', error);
=======
    hardDeleteBy: async function(query){
        try {
            await EmailTemplateModel.deleteMany(query);
            return 'Email Template(s) removed successfully';
        } catch (error) {
            ErrorService.log('emailTemplateService.hardDeleteBy', error);
>>>>>>> afffecf6
            throw error;
        }
    },
};

var EmailTemplateModel = require('../models/emailTemplate');
var ErrorService = require('./errorService');
var emailTemplateVariables = require('../config/emailTemplateVariables');
var defaultTemplate = require('../config/emailTemplate');<|MERGE_RESOLUTION|>--- conflicted
+++ resolved
@@ -1,18 +1,5 @@
 module.exports = {
     create: async function (data) {
-<<<<<<< HEAD
-
-        var emailTemplateModel = new EmailTemplateModel();
-        emailTemplateModel.projectId = data.projectId || null;
-        emailTemplateModel.subject = data.subject || null;
-        emailTemplateModel.body = data.body || null;
-        emailTemplateModel.emailType = data.emailType || null;
-        emailTemplateModel.allowedVariables = emailTemplateVariables[[data.emailType]];
-        try {
-            var emailTemplate = await emailTemplateModel.save();
-        } catch (error) {
-            ErrorService.log('emailTemplateModel.save', error);
-=======
         try {
             var emailTemplateModel = new EmailTemplateModel();
             emailTemplateModel.projectId = data.projectId || null;
@@ -24,72 +11,35 @@
             return emailTemplate;
         } catch (error) {
             ErrorService.log('emailTemplateService.create', error);
->>>>>>> afffecf6
             throw error;
         }
     },
 
-<<<<<<< HEAD
     updateBy: async function (query, data) {
-        if (!query) {
-            query = {};
-        }
+        try {
+            if (!query) {
+                query = {};
+            }
 
-        if (!query.deleted) query.deleted = false;
+            if (!query.deleted) query.deleted = false;
 
-        if (data.emailType && !data.allowedVariables) {
-            data.allowedVariables = emailTemplateVariables[[data.emailType]];
-=======
-    update: async function(data){
-        try {
-            let _this = this;
-            if (!data._id) {
-                let emailTemplate = await _this.create(data);
-                return emailTemplate;
-            } else {
-                var emailTemplate = await _this.findOneBy({_id: data._id});
-
-                let subject = data.subject || emailTemplate.subject;
-                let body = data.body || emailTemplate.body;
-                let emailType = data.emailType || emailTemplate.emailType;
-                let allowedVariables = emailTemplateVariables[[data.emailType || emailTemplate.emailType || []]];
-
-                var updatedEmailTemplate = await EmailTemplateModel.findByIdAndUpdate(data._id, {
-                    $set: {
-                        subject: subject,
-                        body: body,
-                        allowedVariables: allowedVariables,
-                        emailType: emailType
-                    }
-                }, {
-                    new: true
-                });
-                return updatedEmailTemplate;
+            if (data.emailType && !data.allowedVariables) {
+                data.allowedVariables = emailTemplateVariables[[data.emailType]];
             }
-        } catch (error) {
-            ErrorService.log('emailTemplateService.update', error);
-            throw error;
->>>>>>> afffecf6
-        }
-        try {
             var updatedEmailTemplate = await EmailTemplateModel.findOneAndUpdate(query, {
                 $set: data
             }, {
                 new: true
             });
         } catch (error) {
-            ErrorService.log('EmailTemplateModel.findOneAndUpdate', error);
+            ErrorService.log('EmailTemplateService.updateBy', error);
             throw error;
         }
 
         return updatedEmailTemplate;
     },
 
-<<<<<<< HEAD
     deleteBy: async function (query, userId) {
-=======
-    deleteBy: async function(query, userId){
->>>>>>> afffecf6
         try {
             var emailTemplate = await EmailTemplateModel.findOneAndUpdate(query, {
                 $set: {
@@ -100,97 +50,50 @@
             }, {
                 new: true
             });
-<<<<<<< HEAD
-        } catch (error) {
-            ErrorService.log('EmailTemplateModel.findOneAndUpdate', error);
-=======
             return emailTemplate;
         } catch (error) {
             ErrorService.log('emailTemplateService.deleteBy', error);
->>>>>>> afffecf6
             throw error;
         }
     },
 
-<<<<<<< HEAD
-    findBy: async function (query, skip, limit) {
-        if (!skip) skip = 0;
-
-        if (!limit) limit = 10;
-
-        if (typeof (skip) === 'string') {
-            skip = parseInt(skip);
-        }
-
-        if (typeof (limit) === 'string') {
-            limit = parseInt(limit);
-        }
-
-        if (!query) {
-            query = {};
-        }
-
-        query.deleted = false;
-
-        try {
-=======
     findBy: async function(query, skip, limit){
         try {
             if(!skip) skip=0;
-    
+
             if(!limit) limit=10;
-    
+
             if(typeof(skip) === 'string'){
                 skip = parseInt(skip);
             }
-    
+
             if(typeof(limit) === 'string'){
                 limit = parseInt(limit);
             }
-    
+
             if(!query){
                 query = {};
             }
-    
+
             query.deleted = false;
->>>>>>> afffecf6
             var emailTemplates = await EmailTemplateModel.find(query)
                 .sort([['createdAt', -1]])
                 .limit(limit)
                 .skip(skip)
                 .populate('projectId', 'name');
-<<<<<<< HEAD
-        } catch (error) {
-            ErrorService.log('EmailTemplateModel.find', error);
-=======
             return emailTemplates;
         } catch (error) {
             ErrorService.log('emailTemplateService.findBy', error);
->>>>>>> afffecf6
             throw error;
         }
     },
 
-<<<<<<< HEAD
-    findOneBy: async function (query) {
-        if (!query) {
-            query = {};
-        }
-
-        query.deleted = false;
-        try {
-            var emailTemplate = await EmailTemplateModel.findOne(query)
-                .sort([['createdAt', -1]])
-                .populate('projectId', 'name');
-        } catch (error) {
-            ErrorService.log('EmailTemplateModel.findOne', error);
-=======
     findOneBy: async function(query){
         try {
             if(!query){
                 query = {};
             }
-    
+
             query.deleted = false;
             var emailTemplate = await EmailTemplateModel.findOne(query)
                 .sort([['createdAt', -1]])
@@ -198,35 +101,21 @@
             return emailTemplate;
         } catch (error) {
             ErrorService.log('emailTemplateService.findOneBy', error);
->>>>>>> afffecf6
             throw error;
         }
     },
 
     countBy: async function (query) {
-<<<<<<< HEAD
-
-        if (!query) {
-            query = {};
-        }
-
-        query.deleted = false;
-        try {
-            var count = await EmailTemplateModel.count(query);
-        } catch (error) {
-            ErrorService.log('EmailTemplateModel.count', error);
-=======
         try {
             if(!query){
                 query = {};
             }
-    
+
             query.deleted = false;
             var count = await EmailTemplateModel.count(query);
             return count;
         } catch (error) {
             ErrorService.log('emailTemplateService.countBy', error);
->>>>>>> afffecf6
             throw error;
         }
     },
@@ -254,20 +143,12 @@
         return resetTemplate;
     },
 
-<<<<<<< HEAD
-    hardDeleteBy: async function (query) {
-        try {
-            await EmailTemplateModel.deleteMany(query);
-        } catch (error) {
-            ErrorService.log('EmailTemplateModel.deleteMany', error);
-=======
     hardDeleteBy: async function(query){
         try {
             await EmailTemplateModel.deleteMany(query);
             return 'Email Template(s) removed successfully';
         } catch (error) {
             ErrorService.log('emailTemplateService.hardDeleteBy', error);
->>>>>>> afffecf6
             throw error;
         }
     },
