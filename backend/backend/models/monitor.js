var mongoose = require('../config/db');

var Schema = mongoose.Schema;
var monitorSchema = new Schema({
    projectId: { type: Schema.Types.ObjectId, ref: 'Project', alias: 'project' }, //which project this monitor belongs to.
    name: String,
    data: Object, //can be URL, IP address, or anything that depends on the type.
    createdById: { type: String, ref: 'User' }, //userId.
    type: {
        type: String,
<<<<<<< HEAD
        enum: ['url', 'device', 'manual','api', 'script']
=======
        enum: ['url', 'device', 'manual','api', 'server-monitor']
>>>>>>> 116509c7
    }, //type can be 'url', 'process', 'machine'. We can monitor URL, a process in a machine or a server itself.
    monitorCategoryId: {
        type: String,
        ref: 'MonitorCategory'
    },
    createdAt: {
        type: Date,
        default: Date.now,
    },
    pollTime: {
        type: Date,
        default: Date.now,
    },
    lastPingTime: {
        type: Date,
        default: Date.now,
    },
    updateTime: {
        type: Date,
        default: Date.now,
    },
    criteria: Object,
    method: String,
    bodyType: String,
    formData: [Object],
    text: String,
    headers:[Object],
    deleted: { type: Boolean, default: false},

    deletedAt: {
        type: Date
    },

    deletedById: { type: String, ref: 'User' },
});

monitorSchema.virtual('project', {
    localField: '_id',
    foreignField: 'projectId',
    ref: 'Project',
    justOne: true
});

module.exports = mongoose.model('Monitor', monitorSchema);<|MERGE_RESOLUTION|>--- conflicted
+++ resolved
@@ -1,59 +1,55 @@
-var mongoose = require('../config/db');
-
-var Schema = mongoose.Schema;
-var monitorSchema = new Schema({
-    projectId: { type: Schema.Types.ObjectId, ref: 'Project', alias: 'project' }, //which project this monitor belongs to.
-    name: String,
-    data: Object, //can be URL, IP address, or anything that depends on the type.
-    createdById: { type: String, ref: 'User' }, //userId.
-    type: {
-        type: String,
-<<<<<<< HEAD
-        enum: ['url', 'device', 'manual','api', 'script']
-=======
-        enum: ['url', 'device', 'manual','api', 'server-monitor']
->>>>>>> 116509c7
-    }, //type can be 'url', 'process', 'machine'. We can monitor URL, a process in a machine or a server itself.
-    monitorCategoryId: {
-        type: String,
-        ref: 'MonitorCategory'
-    },
-    createdAt: {
-        type: Date,
-        default: Date.now,
-    },
-    pollTime: {
-        type: Date,
-        default: Date.now,
-    },
-    lastPingTime: {
-        type: Date,
-        default: Date.now,
-    },
-    updateTime: {
-        type: Date,
-        default: Date.now,
-    },
-    criteria: Object,
-    method: String,
-    bodyType: String,
-    formData: [Object],
-    text: String,
-    headers:[Object],
-    deleted: { type: Boolean, default: false},
-
-    deletedAt: {
-        type: Date
-    },
-
-    deletedById: { type: String, ref: 'User' },
-});
-
-monitorSchema.virtual('project', {
-    localField: '_id',
-    foreignField: 'projectId',
-    ref: 'Project',
-    justOne: true
-});
-
+var mongoose = require('../config/db');
+
+var Schema = mongoose.Schema;
+var monitorSchema = new Schema({
+    projectId: { type: Schema.Types.ObjectId, ref: 'Project', alias: 'project' }, //which project this monitor belongs to.
+    name: String,
+    data: Object, //can be URL, IP address, or anything that depends on the type.
+    createdById: { type: String, ref: 'User' }, //userId.
+    type: {
+        type: String,
+        enum: ['url', 'device', 'manual','api', 'server-monitor', 'script']
+    }, //type can be 'url', 'process', 'machine'. We can monitor URL, a process in a machine or a server itself.
+    monitorCategoryId: {
+        type: String,
+        ref: 'MonitorCategory'
+    },
+    createdAt: {
+        type: Date,
+        default: Date.now,
+    },
+    pollTime: {
+        type: Date,
+        default: Date.now,
+    },
+    lastPingTime: {
+        type: Date,
+        default: Date.now,
+    },
+    updateTime: {
+        type: Date,
+        default: Date.now,
+    },
+    criteria: Object,
+    method: String,
+    bodyType: String,
+    formData: [Object],
+    text: String,
+    headers:[Object],
+    deleted: { type: Boolean, default: false},
+
+    deletedAt: {
+        type: Date
+    },
+
+    deletedById: { type: String, ref: 'User' },
+});
+
+monitorSchema.virtual('project', {
+    localField: '_id',
+    foreignField: 'projectId',
+    ref: 'Project',
+    justOne: true
+});
+
 module.exports = mongoose.model('Monitor', monitorSchema);