import React, { Component } from 'react';
import PropTypes from 'prop-types';
import uuid from 'uuid';
import moment from 'moment';
import { bindActionCreators } from 'redux';
import { connect } from 'react-redux';
import ReactMarkdown from 'react-markdown';
import { Link } from 'react-router-dom';
import {
    acknowledgeIncident,
    resolveIncident,
    closeIncident,
    getIncidentTimeline,
} from '../../actions/incident';
import { FormLoader, Spinner } from '../basic/Loader';
import ShouldRender from '../basic/ShouldRender';
import { User } from '../../config';
import { logEvent } from '../../analytics';
import { SHOULD_LOG_ANALYTICS } from '../../config';
import DataPathHoC from '../DataPathHoC';
import { openModal } from '../../actions/modal';
import EditIncident from '../modals/EditIncident';
import { history } from '../../store';
import MessageBox from '../modals/MessageBox';
import { markAsRead } from '../../actions/notification';

export class IncidentStatus extends Component {
    constructor(props) {
        super(props);
        this.state = {
            editIncidentModalId: uuid.v4(),
            messageModalId: uuid.v4(),
            resolveLoad: false
        };
    }
    acknowledge = () => {
        const userId = User.getUserId();
        this.props
            .acknowledgeIncident(
                this.props.incident.projectId,
                this.props.incident._id,
                userId,
                this.props.multiple
            )
            .then(() => {
                this.props.getIncidentTimeline(
                    this.props.currentProject._id,
                    this.props.incident._id,
                    parseInt(0),
                    parseInt(10)
                );
            });
        if (SHOULD_LOG_ANALYTICS) {
            logEvent(
                'EVENT: DASHBOARD > PROJECT > INCIDENT > INCIDENT ACKNOWLEDGED',
                {
                    ProjectId: this.props.incident.projectId,
                    incidentId: this.props.incident._id,
                    userId: userId,
                }
            );
        }
    };

    resolve = () => {
        const userId = User.getUserId();
        this.props
            .resolveIncident(
                this.props.incident.projectId,
                this.props.incident._id,
                userId,
                this.props.multiple
            )
            .then(() => {
                this.setState({ resolveLoad: false })
                this.props.markAsRead(
                    this.props.incident.projectId,
                    this.props.incident.notificationId
                );
                this.props.getIncidentTimeline(
                    this.props.currentProject._id,
                    this.props.incident._id,
                    parseInt(0),
                    parseInt(10)
                );
            });
        if (SHOULD_LOG_ANALYTICS) {
            logEvent(
                'EVENT: DASHBOARD > PROJECT > INCIDENT > INCIDENT RESOLVED',
                {
                    ProjectId: this.props.incident.projectId,
                    incidentId: this.props.incident._id,
                    userId: userId,
                }
            );
        }
    };

    closeIncident = () => {
        this.props.closeIncident(
            this.props.incident.projectId,
            this.props.incident._id
        );
    };

    handleIncident = () => {
        if (!this.props.incident.acknowledged) {
            this.acknowledge();
        } else if (
            this.props.incident.acknowledged &&
            !this.props.incident.resolved
        ) {
            this.setState({ resolveLoad: true })
            this.resolve();
        }
    };

    render() {
        const subProject =
            this.props.subProjects &&
            this.props.subProjects.filter(
                subProject => subProject._id === this.props.incident.projectId
            )[0];
        const loggedInUser = User.getUserId();
        const isUserInProject =
            this.props.currentProject &&
            this.props.currentProject.users.some(
                user => user.userId === loggedInUser
            );
        let isUserInSubProject = false;
        if (isUserInProject) isUserInSubProject = true;
        else
            isUserInSubProject = subProject.users.some(
                user => user.userId === loggedInUser
            );
        const monitorName =
            (this.props.multiple &&
                this.props.incident &&
                this.props.incident.monitorId) ||
                (this.props.incident && this.props.incident.monitorId)
                ? this.props.incident.monitorId.name
                : '';
        const projectId = this.props.currentProject
            ? this.props.currentProject._id
            : '';
        const incidentId = this.props.incident ? this.props.incident._id : '';
        const componentId = this.props.incident
            ? this.props.incident.monitorId.componentId._id
            : '';
        const homeRoute = this.props.currentProject
            ? '/dashboard/project/' + this.props.currentProject._id
            : '';
        const monitorRoute = this.props.currentProject
            ? '/dashboard/project/' +
            projectId +
            '/' +
            componentId +
            '/monitoring'
            : '';
        const incidentRoute = this.props.currentProject
            ? '/dashboard/project/' +
            projectId +
            '/' +
            componentId +
            '/incidents/' +
            this.props.incident._id
            : '';

        const showResolveButton = this.props.multipleIncidentRequest
            ? !this.props.multipleIncidentRequest.resolving
            : this.props.incidentRequest &&
            !this.props.incidentRequest.resolving;

        const incidentReason =
            this.props.incident.reason &&
            this.props.incident.reason.split('\n');


        return (
            <div
                id={`incident_${this.props.count}`}
                className="Box-root Margin-bottom--12"
            >
                <div className="bs-ContentSection Card-root Card-shadow--medium">
                    <div className="Box-root">
                        <div className="bs-ContentSection-content Box-root Box-divider--surface-bottom-1 Flex-flex Flex-alignItems--center Flex-justifyContent--spaceBetween Padding-horizontal--20 Padding-vertical--16">
                            <div className="Box-root">
                                <span className="Text-color--inherit Text-display--inline Text-fontSize--16 Text-fontWeight--medium Text-lineHeight--24 Text-typeface--base Text-wrap--wrap">
                                    <span
                                        id={`incident_span_${this.props.count}`}
                                    >
                                        {monitorName
                                            ? `#${this.props.incident.idNumber} ${monitorName}'s Incident Status`
                                            : 'Incident Status'}
                                    </span>
                                </span>
                                <p>
                                    <span>
                                        Acknowledge and Resolve this incident.
                                    </span>
                                </p>
                            </div>
                            <div
                                className="ContentHeader-end Box-root Flex-flex Flex-alignItems--center Margin-left--16 bs-mob-flex"
                                style={{ marginTop: '-20px' }}
                            >
                                    <div
                                        className={this.props.incident.acknowledged && this.props.incident.resolved ? "bs-flex-display bs-remove-shadow" : "bs-flex-display"}
                                    >
                                        {this.props.incident.acknowledged && this.props.incident.resolved &&
                                            <svg xmlns="http://www.w3.org/2000/svg" viewBox="0 0 24 24" style={{margin: '0px'}} className="bs-g" width="18" height="18"><path fill="none" d="M0 0h24v24H0z" /><path d="M12 22C6.477 22 2 17.523 2 12S6.477 2 12 2s10 4.477 10 10-4.477 10-10 10zm0-2a8 8 0 1 0 0-16 8 8 0 0 0 0 16zm-.997-4L6.76 11.757l1.414-1.414 2.829 2.829 5.656-5.657 1.415 1.414L11.003 16z" /></svg>
                                        }
                                        <div
                                            className={this.props.incident.acknowledged && this.props.incident.resolved && "bs-resolved-green"}
                                        >
                                            {!this.props.incident.acknowledged
                                                ? <span></span>
                                                : this.props.incident.acknowledged &&
                                                    !this.props.incident.resolved
                                                    ? <span className="bs-active-in">This is an active incident</span>
                                                    : 'The Incident is Resolved'}
                                        </div>
                                    </div>
                                <ShouldRender
                                    if={
                                        !this.props.route ||
                                        (this.props.route &&
                                            !(
                                                this.props.route ===
                                                homeRoute ||
                                                this.props.route ===
                                                monitorRoute
                                            ))
                                    }
                                >
                                    <button
                                        className="bs-Button bs-Button--icon bs-Button--settings bs-margin-right-1"
                                        id={`${monitorName}_EditIncidentDetails`}
                                        type="button"
                                        onClick={() => {
                                            this.props.openModal({
                                                id: this.state
                                                    .editIncidentModalId,
                                                content: DataPathHoC(
                                                    EditIncident,
                                                    {
                                                        incident: this.props
                                                            .incident,
                                                        incidentId: this.props
                                                            .incident._id,
                                                    }
                                                ),
                                            });
                                        }}
                                    >
                                        <span>Edit Incident</span>
                                    </button>
                                </ShouldRender>
                            </div>
                        </div>
                        <div className="bs-ContentSection-content Box-root Box-background--offset Box-divider--surface-bottom-1 Padding-horizontal--8 Padding-vertical--2">
                            <div>
                                <div className="bs-Fieldset-wrapper Box-root Margin-bottom--2">
                                    <fieldset className="bs-Fieldset">
                                        <div className="bs-Fieldset-rows bs-header bs-content-1">
                                            <div className="bs-left-side">
                                                <div className="bs-content">
                                                    <label>Incident ID</label>
                                                    <div className="bs-content-inside">
                                                        <span
                                                            className="value"
                                                            style={{
                                                                marginTop:
                                                                    '6px',
                                                                fontWeight:
                                                                    '600',
                                                                fontSize:
                                                                    '18px',
                                                            }}
                                                        >
                                                            {`#${this.props.incident.idNumber}`}
                                                        </span>
                                                    </div>
                                                </div>
                                                <div className="bs-content">
                                                    <label className="">
                                                        Monitor
                                                    </label>
                                                    <div className="bs-content-inside">
                                                        <span className="value">
                                                            <Link
                                                                style={{
                                                                    textDecoration:
                                                                        'underline',
                                                                }}
                                                                to={
                                                                    '/dashboard/project/' +
                                                                    projectId +
                                                                    '/' +
                                                                    componentId +
                                                                    '/monitoring/' +
                                                                    this.props
                                                                        .incident
                                                                        .monitorId
                                                                        ._id
                                                                }
                                                                id="backToMonitorView"
                                                            >
                                                                {
                                                                    this.props
                                                                        .incident
                                                                        .monitorId
                                                                        .name
                                                                }
                                                            </Link>
                                                        </span>
                                                    </div>
                                                </div>
                                                <div className="bs-content">
                                                    <label className="">
                                                        Incident Status:
                                                    </label>
                                                    <div className="bs-content-inside bs-margin-off">
                                                        <span className="value">
                                                            {this.props
                                                                .incident &&
                                                                this.props.incident
                                                                    .incidentType &&
                                                                this.props.incident
                                                                    .incidentType ===
                                                                'offline' ? (
                                                                    <div className="Badge Badge--color--red Box-root Flex-inlineFlex Flex-alignItems--center bs-padding-x">
                                                                        <span className="Badge-text Text-color--red Text-display--inline Text-fontSize--12 Text-fontWeight--bold Text-lineHeight--16 Text-typeface--upper bs-font-increase">
                                                                            <span>
                                                                                offline
                                                                        </span>
                                                                        </span>
                                                                    </div>
                                                                ) : this.props
                                                                    .incident &&
                                                                    this.props
                                                                        .incident
                                                                        .incidentType &&
                                                                    this.props
                                                                        .incident
                                                                        .incidentType ===
                                                                    'online' ? (
                                                                        <div className="Badge Badge--color--green Box-root Flex-inlineFlex Flex-alignItems--center bs-padding-x">
                                                                            <span className="Badge-text Text-color--green Text-display--inline Text-fontSize--12 Text-fontWeight--bold Text-lineHeight--16 Text-typeface--upper bs-font-increase">
                                                                                <span>
                                                                                    online
                                                                        </span>
                                                                            </span>
                                                                        </div>
                                                                    ) : this.props
                                                                        .incident &&
                                                                        this.props
                                                                            .incident
                                                                            .incidentType &&
                                                                        this.props
                                                                            .incident
                                                                            .incidentType ===
                                                                        'degraded' ? (
                                                                            <div className="Badge Badge--color--yellow Box-root Flex-inlineFlex Flex-alignItems--center Padding-horizontal--8 Padding-vertical--2">
                                                                                <span className="Badge-text Text-color--yellow Text-display--inline Text-fontSize--12 Text-fontWeight--bold Text-lineHeight--16 Text-typeface--upper bs-font-increase">
                                                                                    <span>
                                                                                        degraded
                                                                        </span>
                                                                                </span>
                                                                            </div>
                                                                        ) : (
                                                                            <div className="Badge Badge--color--red Box-root Flex-inlineFlex Flex-alignItems--center Padding-horizontal--8 Padding-vertical--2">
                                                                                <span className="Badge-text Text-color--red Text-display--inline Text-fontSize--12 Text-fontWeight--bold Text-lineHeight--16 Text-typeface--upper">
                                                                                    <span>
                                                                                        Unknown
                                                                                        Status
                                                                        </span>
                                                                                </span>
                                                                            </div>
                                                                        )}
                                                        </span>
                                                    </div>
                                                </div>
                                                <div className="bs-content">
                                                    <label className="">
                                                        Incident Timeline
                                                    </label>
                                                    <div>
                                                        <div className="bs-flex-display bs-margin-top-1 bs-justify-cont">
                                                            <div className="bs-circle bs-circle-o"></div>
                                                            <div className="bs-date-ma">
                                                                <span className="bs-content-create">Created At</span>
                                                                <span className="bs-date-create">
                                                                    {moment(
                                                                        this
                                                                            .props
                                                                            .incident
                                                                            .createdAt
                                                                    ).format(
                                                                        'h:mm:ss a'
                                                                    )}{" "}
                                                                                ({moment(
                                                                        this
                                                                            .props
                                                                            .incident
                                                                            .createdAt
                                                                    ).fromNow()
                                                                    }).
                                                            </span>
                                                            </div>
                                                        </div>
                                                    </div>
                                                    {this.props.incident
                                                        .acknowledged ? (
                                                            <>
                                                                <div>
                                                                    <div className="bs-content-inside bs-margin-top-1">
                                                                        <div>
                                                                            <div className="bs-flex-display bs-justify-cont">
                                                                                <svg xmlns="http://www.w3.org/2000/svg" viewBox="0 0 24 24" className="bs-ack-yellow" width="18" height="18"><path fill="none" d="M0 0h24v24H0z" /><path d="M12 22C6.477 22 2 17.523 2 12S6.477 2 12 2s10 4.477 10 10-4.477 10-10 10zm0-2a8 8 0 1 0 0-16 8 8 0 0 0 0 16z" /></svg>
                                                                                <div
                                                                                    id={`AcknowledgeText_${this.props.count}`}
                                                                                    className="bs-margin-right"
                                                                                >
                                                                                    Acknowledged
                                                                            by{' '}
                                                                                    {
                                                                                        this.props.incident.acknowledgedBy &&
                                                                                        <Link
                                                                                            style={{
                                                                                                textDecoration:
                                                                                                    'underline',
                                                                                            }}
                                                                                            to={
                                                                                                '/dashboard/profile/'
                                                                                                + this.props
                                                                                                    .incident
                                                                                                    .acknowledgedBy
                                                                                                    ._id
                                                                                            }
                                                                                        >
                                                                                            {this
                                                                                                .props
                                                                                                .incident
                                                                                                .acknowledgedBy ===
                                                                                                null
                                                                                                ? this
                                                                                                    .props
                                                                                                    .incident
                                                                                                    .acknowledgedByZapier
                                                                                                    ? 'Zapier'
                                                                                                    : 'Fyipe'
                                                                                                : this
                                                                                                    .props
                                                                                                    .incident
                                                                                                    .acknowledgedBy
                                                                                                    .name}{' '}
                                                                                        </Link>
                                                                                    }
                                                                                </div>
                                                                            </div>
                                                                            <div className="bs-date-time">
                                                                                <span>This incident was acknowledged at </span>
                                                                                {moment(
                                                                                    this
                                                                                        .props
                                                                                        .incident
                                                                                        .acknowledgedAt
                                                                                ).format(
                                                                                    'h:mm:ss a'
                                                                                )}{" "}
                                                                                ({moment(
                                                                                    this
                                                                                        .props
                                                                                        .incident
                                                                                        .acknowledgedAt
                                                                                ).fromNow()
                                                                                }) on {" "}

                                                                                {moment(
                                                                                    this
                                                                                        .props
                                                                                        .incident
                                                                                        .acknowledgedAt
                                                                                ).format(
                                                                                    'MMMM Do YYYY'
                                                                                )}{" "}
                                                                            </div>
                                                                        </div>
                                                                    </div>
                                                                </div>
                                                            </>
                                                        ) : isUserInSubProject ? (
                                                            <div></div>
                                                        ) : (
                                                                <>

                                                                    <div className="bs-content-inside">
                                                                        <div className="Badge Badge--color--red Box-root Flex-inlineFlex Flex-alignItems--center Padding-horizontal--8 Padding-vertical--2">
                                                                            <span className="Badge-text Text-color--red Text-display--inline Text-fontSize--12 Text-fontWeight--bold Text-lineHeight--16 Text-typeface--upper">
                                                                                <span>
                                                                                    Not
                                                                                    Acknowledged
                                                                    </span>
                                                                            </span>
                                                                        </div>
                                                                    </div>
                                                                </>
                                                            )}
                                                    {this.props.incident
                                                        .resolved ? (
                                                            <>
                                                                <div className="bs-content bs-margin-top" style={{ marginTop: '10px' }}>
                                                                    <div className="bs-content-inside">
                                                                        <div>
                                                                            <div className="bs-flex-display bs-justify-cont bs-m-top">
                                                                                <div className="bs-circle-span-green"></div>
                                                                                <div
                                                                                    id={`ResolveText_${this.props.count}`}
                                                                                    className="bs-margin-right"
                                                                                >
                                                                                    Resolved
                                                                            by{' '}
                                                                                    {
                                                                                        this.props.incident.resolvedBy &&
                                                                                        <Link
                                                                                            style={{
                                                                                                textDecoration:
                                                                                                    'underline',
                                                                                            }}
                                                                                            to={
                                                                                                '/dashboard/profile/'
                                                                                                + this.props
                                                                                                    .incident
                                                                                                    .resolvedBy
                                                                                                    ._id
                                                                                            }
                                                                                        >
                                                                                            {this
                                                                                                .props
                                                                                                .incident
                                                                                                .resolvedBy ===
                                                                                                null
                                                                                                ? this
                                                                                                    .props
                                                                                                    .incident
                                                                                                    .resolvedByZapier
                                                                                                    ? 'Zapier'
                                                                                                    : 'Fyipe'
                                                                                                : this
                                                                                                    .props
                                                                                                    .incident
                                                                                                    .resolvedBy
                                                                                                    .name}
                                                                                        </Link>
                                                                                    }
                                                                                    {' '}
                                                                                </div>
                                                                            </div>
                                                                        </div>
                                                                        <div className="bs-date-time">
                                                                            <span>This incident was resolved at </span>
                                                                            {moment(
                                                                                this
                                                                                    .props
                                                                                    .incident
                                                                                    .resolvedAt
                                                                            ).format(
                                                                                'h:mm:ss a'
                                                                            )}{" "}
                                                                                ({moment(
                                                                                this
                                                                                    .props
                                                                                    .incident
                                                                                    .resolvedAt
                                                                            ).fromNow()
                                                                            }) on {" "}

                                                                            {moment(
                                                                                this
                                                                                    .props
                                                                                    .incident
                                                                                    .acknowledgedAt
                                                                            ).format(
                                                                                'MMMM Do YYYY'
                                                                            )}{" "}
                                                                        </div>
                                                                    </div>
                                                                </div>
                                                            </>
                                                        ) : isUserInSubProject ? (
                                                            <>
                                                                {
                                                                    this.props.incident.acknowledged &&
                                                                    <div className="bs-content bs-margin-top">
                                                                        <div className="bs-content-inside">
                                                                            <div
                                                                                className="bs-font-increase"
                                                                                title="Let your team know you've fixed this incident."
                                                                            >
                                                                                <div>
                                                                                    <ShouldRender
                                                                                        if={
                                                                                            showResolveButton
                                                                                        }
                                                                                    >
                                                                                        <label
                                                                                            id={`btnResolve_${this.props.count}`}
                                                                                            className="Bs-btn-no bs-flex-display bs-margin-left"
                                                                                        >
                                                                                            <div className="bs-circle-span"></div>
                                                                                            <div className="bs-margin-right">
                                                                                                Not Resolved
                                                                            </div>
                                                                                        </label>
                                                                                    </ShouldRender>
                                                                                </div>
                                                                            </div>
                                                                            <p className="bs-Fieldset-explanation">
                                                                                <span>
                                                                                    Let your
                                                                                    team know
                                                                                    you&#39;ve
                                                                                    fixed this
                                                                                    incident.
                                                                </span>
                                                                            </p>
                                                                        </div>
                                                                    </div>
                                                                }
                                                            </>
                                                        ) : (
                                                                <div className="bs-content bs-margin-top">
                                                                    <div className="bs-content-inside">
                                                                        <div className="Badge Badge--color--red Box-root Flex-inlineFlex Flex-alignItems--center Padding-horizontal--8 Padding-vertical--2">
                                                                            <span className="Badge-text Text-color--red Text-display--inline Text-fontSize--12 Text-fontWeight--bold Text-lineHeight--16 Text-typeface--upper">
                                                                                <span>
                                                                                    Not
                                                                                    Resolved
                                                                    </span>
                                                                            </span>
                                                                        </div>
                                                                    </div>
                                                                </div>
                                                            )}
                                                </div>
                                            </div>
                                            <div className="bs-right-side">
                                                {this.props.incident.title && (
                                                    <div className="bs-content bs-title">
                                                        <label className="">
                                                            Title
                                                        </label>
                                                        <div className="bs-content-inside">
                                                            <span className="value">
                                                                {
                                                                    this.props
                                                                        .incident
                                                                        .title
                                                                }
                                                            </span>
                                                        </div>
                                                    </div>
                                                )}
                                                {this.props.incident
                                                    .description && (
                                                        <div className="bs-content">
                                                            <label className="">
                                                                Description
                                                        </label>
                                                            <div className="bs-content-inside">
                                                                <ReactMarkdown
                                                                    source={
                                                                        this.props
                                                                            .incident
                                                                            .description
                                                                    }
                                                                />
                                                            </div>
                                                        </div>
                                                    )}
                                                {this.props.incident
                                                    .manuallyCreated && (
                                                        <div className="bs-content">
                                                            <label className="">
                                                                Cause
                                                        </label>
                                                            <div className="bs-content-inside">
                                                                <div className="bs-flex-display bs-display-block">
                                                                    <span>This incident was created by</span>
                                                                    <Link
                                                                        style={{
                                                                            textDecoration:
                                                                                'underline',
                                                                            marginLeft: '4px'
                                                                        }}
                                                                        to={
                                                                            '/dashboard/profile/'
                                                                            + this.props
                                                                                .incident
                                                                                .createdById
                                                                                ._id
                                                                        }
                                                                    >
                                                                        <div>
                                                                            {
                                                                                this.props
                                                                                    .incident
                                                                                    .createdById
                                                                                    .name
                                                                            }
                                                                        </div>
                                                                    </Link>
                                                                </div>
                                                            </div>
                                                        </div>
                                                    )}
                                                {this.props.incident
                                                    .incidentType &&
                                                    this.props.incident
                                                        .reason && (
                                                        <div className="bs-content">
                                                            <label className="">
                                                                Cause
                                                            </label>
                                                            <div
                                                                className="bs-content-inside"
                                                                id={`${monitorName}_IncidentReport`}
                                                            >
                                                                <ReactMarkdown
                                                                    source={`${incidentReason &&
                                                                        incidentReason.length >
                                                                        1
                                                                        ? ':\n' +
                                                                        incidentReason
                                                                            .map(
                                                                                a =>
                                                                                    '- **&middot; ' +
                                                                                    a +
                                                                                    '**.'
                                                                            )
                                                                            .join(
                                                                                '\n'
                                                                            )
                                                                        : ' **' +
                                                                        incidentReason.pop() +
                                                                        '**.'
                                                                        }`}
                                                                />
                                                            </div>
                                                        </div>
                                                    )}
                                                {this.props.incident
                                                    .incidentPriority && (
                                                        <div className="bs-content">
                                                            <label className="">
                                                                Priority
                                                        </label>
                                                            <div className="bs-content-inside">
                                                                <div className="Flex-flex Flex-alignItems--center bs-justify-cont">
                                                                    <span
                                                                        className="Margin-right--4"
                                                                        style={{
                                                                            display:
                                                                                'inline-block',
                                                                            backgroundColor: `rgba(${this.props.incident.incidentPriority.color.r},${this.props.incident.incidentPriority.color.g},${this.props.incident.incidentPriority.color.b},${this.props.incident.incidentPriority.color.a})`,
                                                                            height:
                                                                                '15px',
                                                                            width:
                                                                                '15px',
                                                                            borderRadius:
                                                                                '30%',
                                                                        }}
                                                                    ></span>
                                                                    <span
                                                                        className="Text-fontWeight--medium"
                                                                        style={{
                                                                            color: `rgba(${this.props.incident.incidentPriority.color.r},${this.props.incident.incidentPriority.color.g},${this.props.incident.incidentPriority.color.b},${this.props.incident.incidentPriority.color.a})`,
                                                                        }}
                                                                    >
                                                                        {
                                                                            this
                                                                                .props
                                                                                .incident
                                                                                .incidentPriority
                                                                                .name
                                                                        }
                                                                    </span>
                                                                </div>
                                                            </div>
                                                        </div>
                                                    )}
                                            </div>
                                        </div>
                                    </fieldset>
                                </div>
                            </div>
                        </div>

                        <div className="bs-ContentSection-footer bs-ContentSection-content Box-root Box-background--white Flex-flex Flex-alignItems--center Flex-justifyContent--flexEnd Padding-horizontal--20 Padding-bottom--12">
                            <button
<<<<<<< HEAD
                                className={
                                    this.props.incident.acknowledged &&
                                    this.props.incident.resolved
                                        ? 'bs-btn-extra bs-Button bs-flex-display bs-remove-shadow'
                                        : 'bs-btn-extra bs-Button bs-Button--icon bs-Button--settings'
                                }
=======
                                className={this.props.incident.acknowledged && this.props.incident.resolved ? "bs-btn-extra bs-Button bs-flex-display bs-remove-shadow" : "bs-btn-extra bs-Button bs-flex-display"}
>>>>>>> 0dddf790
                                id={`${monitorName}_EditIncidentDetails`}
                                type="button"
                                onClick={this.handleIncident}
                            >
                                {this.props.incident.acknowledged && this.props.incident.resolved &&
                                    (
                                        !this.props.route ||
                                        (this.props.route &&
                                            !(
                                                this.props.route ===
                                                homeRoute ||
                                                this.props.route ===
                                                monitorRoute
                                            ))
                                    ) &&
                                    <svg xmlns="http://www.w3.org/2000/svg" viewBox="0 0 24 24" className="bs-g" width="18" height="18"><path fill="none" d="M0 0h24v24H0z" /><path d="M12 22C6.477 22 2 17.523 2 12S6.477 2 12 2s10 4.477 10 10-4.477 10-10 10zm0-2a8 8 0 1 0 0-16 8 8 0 0 0 0 16zm-.997-4L6.76 11.757l1.414-1.414 2.829 2.829 5.656-5.657 1.415 1.414L11.003 16z" /></svg>
                                }
                                {
                                    (this.props.incidentRequest && this.props.incidentRequest.requesting) ? null :
                                        !this.props.incident.acknowledged && (this.props.incidentRequest && !this.props.incidentRequest.requesting) ?
                                            <div className="bs-circle"></div> : null
                                }
                                {
                                    (this.state.resolveLoad) ? null :
                                        (this.props.incident.acknowledged && !this.props.incident.resolved) && (!this.state.resolveLoad) ?
                                            <div className="bs-ticks"></div>
                                            : null
                                }
                                <div
                                    className={this.props.incident.acknowledged && this.props.incident.resolved && "bs-resolved-green"}
                                >
                                    <ShouldRender
                                        if={
                                            (this.props.incidentRequest &&
                                                this.props.incidentRequest
                                                    .requesting) ||
                                            (this.props
                                                .multipleIncidentRequest &&
                                                this.props
                                                    .multipleIncidentRequest
                                                    .requesting) ||
                                            (this.props.incidentRequest &&
                                                this.props.incidentRequest
                                                    .resolving) ||
                                            (this.props
                                                .multipleIncidentRequest &&
                                                this.props
                                                    .multipleIncidentRequest
                                                    .resolving)
                                        }
                                    >
                                        <Spinner
                                            style={{
                                                stroke: '#000000',
                                            }}
                                        />
                                    </ShouldRender>
                                    {!this.props.incident.acknowledged
                                        ? 'Acknowledge Incident'
                                        : this.props.incident.acknowledged &&
                                            !this.props.incident.resolved
                                            ? 'Resolve Incident'
                                            :
                                            (
                                                !this.props.route ||
                                                (this.props.route &&
                                                    !(
                                                        this.props.route ===
                                                        homeRoute ||
                                                        this.props.route ===
                                                        monitorRoute
                                                    ))
                                            ) ?
                                                'The Incident is Resolved' : null}
                                </div>
                            </button>
                            <ShouldRender
                                if={
                                    this.props.route &&
                                    !(this.props.route === incidentRoute)
                                }
                            >
                                <button
                                    className="bs-Button bs-Button--more bs-btn-extra"
                                    id={`${monitorName}_ViewIncidentDetails`}
                                    type="button"
                                    onClick={() => {
                                        setTimeout(() => {
                                            history.push(
                                                `/dashboard/project/${projectId}/${componentId}/incidents/${incidentId}`
                                            );
                                        }, 100);
                                        this.props.markAsRead(
                                            projectId,
                                            this.props.incident
                                                .notificationId
                                        );
                                    }}
                                >
                                    <span>View Incident</span>
                                </button>
                            </ShouldRender>
                            <ShouldRender
                                if={this.props.multiple && this.props.incident && this.props.incident.acknowledged && this.props.incident.resolved}
                            >
                                <button
                                    onClick={() => {
                                        this.props.incident.resolved
                                            ? this.closeIncident()
                                            : this.props.openModal({
                                                id: this.state
                                                    .messageModalId,
                                                onClose: () => '',
                                                content: DataPathHoC(
                                                    MessageBox,
                                                    {
                                                        messageBoxId: this
                                                            .state
                                                            .messageModalId,
                                                        title: 'Warning',
                                                        message:
                                                            'This incident cannot be closed because it is not acknowledged or resolved',
                                                    }
                                                ),
                                            });
                                    }}
                                    className={
                                        this.props.closeincident &&
                                            this.props.closeincident.requesting
                                            ? 'bs-Button bs-Button--blue bs-btn-extra'
                                            : 'bs-Button bs-DeprecatedButton db-Trends-editButton bs-btn-extra'
                                    }
                                    disabled={
                                        this.props.closeincident &&
                                        this.props.closeincident.requesting
                                    }
                                    type="button"
                                    id={`closeIncidentButton_${this.props.count}`}
                                >
                                    <ShouldRender
                                        if={
                                            this.props.closeincident &&
                                            this.props.closeincident
                                                .requesting &&
                                            this.props.closeincident
                                                .requesting ===
                                            this.props.incident._id
                                        }
                                    >
                                        <FormLoader />
                                    </ShouldRender>
                                    <ShouldRender
                                        if={
                                            this.props.closeincident &&
                                            (!this.props.closeincident
                                                .requesting ||
                                                (this.props.closeincident
                                                    .requesting &&
                                                    this.props.closeincident
                                                        .requesting !==
                                                    this.props.incident
                                                        ._id))
                                        }
                                    >
                                        <span>Close</span>
                                    </ShouldRender>
                                </button>
                            </ShouldRender>
                        </div>

                    </div>
                </div>
            </div>
        );
    }
}

IncidentStatus.displayName = 'IncidentStatus';

const mapStateToProps = state => {
    return {
        currentProject: state.project.currentProject,
        closeincident: state.incident.closeincident,
        subProjects: state.subProject.subProjects.subProjects,
        incidentRequest: state.incident.incident,
    };
};

const mapDispatchToProps = dispatch => {
    return bindActionCreators(
        {
            resolveIncident,
            acknowledgeIncident,
            closeIncident,
            openModal,
            markAsRead,
            getIncidentTimeline,
        },
        dispatch
    );
};

IncidentStatus.propTypes = {
    resolveIncident: PropTypes.func.isRequired,
    acknowledgeIncident: PropTypes.func.isRequired,
    closeIncident: PropTypes.func,
    closeincident: PropTypes.object,
    requesting: PropTypes.bool,
    incident: PropTypes.object.isRequired,
    currentProject: PropTypes.object.isRequired,
    subProjects: PropTypes.array.isRequired,
    multiple: PropTypes.bool,
    count: PropTypes.number,
    openModal: PropTypes.func.isRequired,
    projectId: PropTypes.string,
    componentId: PropTypes.string,
    route: PropTypes.string,
    incidentRequest: PropTypes.object.isRequired,
    multipleIncidentRequest: PropTypes.object,
    markAsRead: PropTypes.func,
    getIncidentTimeline: PropTypes.func,
};

export default connect(mapStateToProps, mapDispatchToProps)(IncidentStatus);<|MERGE_RESOLUTION|>--- conflicted
+++ resolved
@@ -799,16 +799,7 @@
 
                         <div className="bs-ContentSection-footer bs-ContentSection-content Box-root Box-background--white Flex-flex Flex-alignItems--center Flex-justifyContent--flexEnd Padding-horizontal--20 Padding-bottom--12">
                             <button
-<<<<<<< HEAD
-                                className={
-                                    this.props.incident.acknowledged &&
-                                    this.props.incident.resolved
-                                        ? 'bs-btn-extra bs-Button bs-flex-display bs-remove-shadow'
-                                        : 'bs-btn-extra bs-Button bs-Button--icon bs-Button--settings'
-                                }
-=======
                                 className={this.props.incident.acknowledged && this.props.incident.resolved ? "bs-btn-extra bs-Button bs-flex-display bs-remove-shadow" : "bs-btn-extra bs-Button bs-flex-display"}
->>>>>>> 0dddf790
                                 id={`${monitorName}_EditIncidentDetails`}
                                 type="button"
                                 onClick={this.handleIncident}
