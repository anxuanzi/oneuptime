import React, { Component } from 'react';
import { bindActionCreators } from 'redux';
import { connect } from 'react-redux';
import Fade from 'react-reveal/Fade';
import Dashboard from '../components/Dashboard';
import ShouldRender from '../components/basic/ShouldRender';
import Setting from '../components/statusPage/Setting';
import Basic from '../components/statusPage/Basic';
import Header from '../components/statusPage/Header';
import Monitors from '../components/statusPage/Monitors';
import Branding from '../components/statusPage/Branding';
import Links from '../components/statusPage/Links';
import DeleteBox from '../components/statusPage/DeleteBox';
import PrivateStatusPage from '../components/statusPage/PrivateStatusPage';
import RenderIfSubProjectAdmin from '../components/basic/RenderIfSubProjectAdmin';
import { LoadingState } from '../components/basic/Loader';
import PropTypes from 'prop-types';
import { logEvent } from '../analytics';
import { SHOULD_LOG_ANALYTICS } from '../config';
import { history } from '../store';
import {
    fetchSubProjectStatusPages,
    switchStatusPage,
    fetchProjectStatusPage,
} from '../actions/statusPage';
import CustomStyles from '../components/statusPage/CustomStyles';
import BreadCrumbItem from '../components/breadCrumb/BreadCrumbItem';
import getParentRoute from '../utils/getParentRoute';
import { Tab, Tabs, TabList, TabPanel } from 'react-tabs';
import 'react-tabs/style/react-tabs.css';

class StatusPage extends Component {
    async componentDidMount() {
        if (!this.props.statusPage.status._id) {
            const projectId = history.location.pathname
                .split('project/')[1]
                .split('/')[0];
            const statusPageId = history.location.pathname
                .split('status-page/')[1]
                .split('/')[0];
            await this.props.fetchProjectStatusPage(projectId);
            await this.props.fetchSubProjectStatusPages(projectId);

            if (
                this.props.statusPage.subProjectStatusPages &&
                this.props.statusPage.subProjectStatusPages.length > 0
            ) {
                const { subProjectStatusPages } = this.props.statusPage;
                subProjectStatusPages.forEach(subProject => {
                    const statusPages = subProject.statusPages;
                    const statusPage = statusPages.find(
                        page => page._id === statusPageId
                    );
                    if (statusPage) {
                        this.props.switchStatusPage(statusPage);
                    }
                });
            }
        }
        if (SHOULD_LOG_ANALYTICS) {
            logEvent(
                'PAGE VIEW: DASHBOARD > PROJECT > STATUS PAGE LIST > STATUS PAGE'
            );
        }
    }

    render() {
        const {
            location: { pathname },
            statusPage: { status },
        } = this.props;
        const pageName = status ? status.name : null;

        return (
            <Dashboard>
<<<<<<< HEAD
                <BreadCrumbItem
                    route={getParentRoute(pathname)}
                    name="Status Pages"
                />
                <BreadCrumbItem
                    route={pathname}
                    name={pageName}
                    pageTitle="Status Page"
                />
                <Tabs selectedTabClassName={'custom-tab-selected'}>
                    <TabList className={'custom-tab-list'}>
                        <Tab className={'custom-tab'}>Basic</Tab>
                        <Tab className={'custom-tab'}>Custom Domain</Tab>
                        <Tab className={'custom-tab'}>Branding</Tab>
                        <Tab className={'custom-tab'}>Advanced Settings</Tab>
                    </TabList>

=======
                <Fade>
                    <BreadCrumbItem
                        route={getParentRoute(pathname)}
                        name="Status Pages"
                    />
                    <BreadCrumbItem
                        route={pathname}
                        name={pageName}
                        pageTitle="Status Page"
                    />
>>>>>>> 960e2838
                    <div className="Box-root">
                        <div>
                            <div>
                                <div className="db-BackboneViewContainer">
                                    <div className="react-settings-view react-view">
                                        <span data-reactroot="">
                                            <div>
                                                <div>
                                                    <ShouldRender
                                                        if={
                                                            !this.props
                                                                .statusPage
                                                                .requesting
                                                        }
                                                    >
<<<<<<< HEAD
                                                        <TabPanel>
                                                            <div className="Box-root Margin-bottom--12">
                                                                <Header />
                                                            </div>
                                                            <div className="Box-root Margin-bottom--12">
                                                                <Basic />
                                                            </div>
                                                            <RenderIfSubProjectAdmin
                                                                subProjectId={
                                                                    this.props
                                                                        .match
                                                                        .params
                                                                        .subProjectId
                                                                }
                                                            >
                                                                <div className="Box-root Margin-bottom--12">
                                                                    <Monitors />
                                                                </div>
                                                            </RenderIfSubProjectAdmin>
                                                        </TabPanel>
                                                        <TabPanel>
                                                            <div className="Box-root Margin-bottom--12">
                                                                <Setting />
                                                            </div>
                                                        </TabPanel>
                                                        <TabPanel>
                                                            <RenderIfSubProjectAdmin
                                                                subProjectId={
                                                                    this.props
                                                                        .match
                                                                        .params
                                                                        .subProjectId
                                                                }
                                                            >
                                                                <div className="Box-root Margin-bottom--12">
                                                                    <Branding />
                                                                </div>
                                                                <div className="Box-root Margin-bottom--12">
                                                                    <Links />
                                                                </div>
                                                                <div className="Box-root Margin-bottom--12">
                                                                    <CustomStyles />
                                                                </div>
                                                            </RenderIfSubProjectAdmin>
                                                        </TabPanel>
                                                        <TabPanel>
                                                            <RenderIfSubProjectAdmin
                                                                subProjectId={
                                                                    this.props
                                                                        .match
                                                                        .params
                                                                        .subProjectId
                                                                }
                                                            >
                                                                <div className="Box-root Margin-bottom--12">
                                                                    <PrivateStatusPage />
                                                                </div>
                                                            </RenderIfSubProjectAdmin>
                                                            <RenderIfSubProjectAdmin
                                                                subProjectId={
                                                                    this.props
                                                                        .match
                                                                        .params
                                                                        .subProjectId
                                                                }
                                                            >
                                                                <DeleteBox
                                                                    match={
                                                                        this
                                                                            .props
                                                                            .match
                                                                    }
                                                                />
                                                            </RenderIfSubProjectAdmin>
                                                        </TabPanel>
=======
                                                        <div className="Box-root Margin-bottom--12">
                                                            <Header />
                                                        </div>
                                                        <div className="Box-root Margin-bottom--12">
                                                            <Basic />
                                                        </div>
                                                        <RenderIfSubProjectAdmin
                                                            subProjectId={
                                                                this.props.match
                                                                    .params
                                                                    .subProjectId
                                                            }
                                                        >
                                                            <div className="Box-root Margin-bottom--12">
                                                                <Monitors />
                                                            </div>
                                                        </RenderIfSubProjectAdmin>
                                                        <div className="Box-root Margin-bottom--12">
                                                            <Setting />
                                                        </div>
                                                        <RenderIfSubProjectAdmin
                                                            subProjectId={
                                                                this.props.match
                                                                    .params
                                                                    .subProjectId
                                                            }
                                                        >
                                                            <div className="Box-root Margin-bottom--12">
                                                                <Branding />
                                                            </div>
                                                            <div className="Box-root Margin-bottom--12">
                                                                <Links />
                                                            </div>
                                                            <div className="Box-root Margin-bottom--12">
                                                                <CustomStyles />
                                                            </div>
                                                        </RenderIfSubProjectAdmin>
                                                        <RenderIfSubProjectAdmin
                                                            subProjectId={
                                                                this.props.match
                                                                    .params
                                                                    .subProjectId
                                                            }
                                                        >
                                                            <div className="Box-root Margin-bottom--12">
                                                                <PrivateStatusPage />
                                                            </div>
                                                        </RenderIfSubProjectAdmin>
                                                        <RenderIfSubProjectAdmin
                                                            subProjectId={
                                                                this.props.match
                                                                    .params
                                                                    .subProjectId
                                                            }
                                                        >
                                                            <DeleteBox
                                                                match={
                                                                    this.props
                                                                        .match
                                                                }
                                                            />
                                                        </RenderIfSubProjectAdmin>
>>>>>>> 960e2838
                                                    </ShouldRender>
                                                    <ShouldRender
                                                        if={
                                                            this.props
                                                                .statusPage
                                                                .requesting
                                                        }
                                                    >
                                                        <LoadingState />
                                                    </ShouldRender>
                                                </div>
                                            </div>
                                        </span>
                                    </div>
                                </div>
                            </div>
                        </div>
                    </div>
<<<<<<< HEAD
                </Tabs>
=======
                </Fade>
>>>>>>> 960e2838
            </Dashboard>
        );
    }
}

const mapDispatchToProps = dispatch => {
    return bindActionCreators(
        {
            fetchSubProjectStatusPages,
            switchStatusPage,
            fetchProjectStatusPage,
        },
        dispatch
    );
};

function mapStateToProps(state) {
    return {
        statusPage: state.statusPage,
    };
}

StatusPage.propTypes = {
    statusPage: PropTypes.object.isRequired,
    switchStatusPage: PropTypes.func,
    fetchProjectStatusPage: PropTypes.func,
    fetchSubProjectStatusPages: PropTypes.func,
    match: PropTypes.object,
    location: PropTypes.shape({
        pathname: PropTypes.string,
    }),
};

StatusPage.displayName = 'StatusPage';

export default connect(mapStateToProps, mapDispatchToProps)(StatusPage);<|MERGE_RESOLUTION|>--- conflicted
+++ resolved
@@ -73,25 +73,6 @@
 
         return (
             <Dashboard>
-<<<<<<< HEAD
-                <BreadCrumbItem
-                    route={getParentRoute(pathname)}
-                    name="Status Pages"
-                />
-                <BreadCrumbItem
-                    route={pathname}
-                    name={pageName}
-                    pageTitle="Status Page"
-                />
-                <Tabs selectedTabClassName={'custom-tab-selected'}>
-                    <TabList className={'custom-tab-list'}>
-                        <Tab className={'custom-tab'}>Basic</Tab>
-                        <Tab className={'custom-tab'}>Custom Domain</Tab>
-                        <Tab className={'custom-tab'}>Branding</Tab>
-                        <Tab className={'custom-tab'}>Advanced Settings</Tab>
-                    </TabList>
-
-=======
                 <Fade>
                     <BreadCrumbItem
                         route={getParentRoute(pathname)}
@@ -102,185 +83,128 @@
                         name={pageName}
                         pageTitle="Status Page"
                     />
->>>>>>> 960e2838
-                    <div className="Box-root">
-                        <div>
+                    <Tabs selectedTabClassName={'custom-tab-selected'}>
+                        <TabList className={'custom-tab-list'}>
+                            <Tab className={'custom-tab'}>Basic</Tab>
+                            <Tab className={'custom-tab'}>Domain</Tab>
+                            <Tab className={'custom-tab'}>Branding</Tab>
+                            <Tab className={'custom-tab'}>Advance</Tab>
+                        </TabList>
+
+                        <div className="Box-root">
                             <div>
-                                <div className="db-BackboneViewContainer">
-                                    <div className="react-settings-view react-view">
-                                        <span data-reactroot="">
-                                            <div>
+                                <div>
+                                    <div className="db-BackboneViewContainer">
+                                        <div className="react-settings-view react-view">
+                                            <span data-reactroot="">
                                                 <div>
-                                                    <ShouldRender
-                                                        if={
-                                                            !this.props
-                                                                .statusPage
-                                                                .requesting
-                                                        }
-                                                    >
-<<<<<<< HEAD
-                                                        <TabPanel>
-                                                            <div className="Box-root Margin-bottom--12">
-                                                                <Header />
-                                                            </div>
-                                                            <div className="Box-root Margin-bottom--12">
-                                                                <Basic />
-                                                            </div>
-                                                            <RenderIfSubProjectAdmin
-                                                                subProjectId={
-                                                                    this.props
-                                                                        .match
-                                                                        .params
-                                                                        .subProjectId
-                                                                }
-                                                            >
+                                                    <div>
+                                                        <ShouldRender
+                                                            if={
+                                                                !this.props
+                                                                    .statusPage
+                                                                    .requesting
+                                                            }
+                                                        >
+                                                            <TabPanel>
                                                                 <div className="Box-root Margin-bottom--12">
-                                                                    <Monitors />
-                                                                </div>
-                                                            </RenderIfSubProjectAdmin>
-                                                        </TabPanel>
-                                                        <TabPanel>
-                                                            <div className="Box-root Margin-bottom--12">
-                                                                <Setting />
-                                                            </div>
-                                                        </TabPanel>
-                                                        <TabPanel>
-                                                            <RenderIfSubProjectAdmin
-                                                                subProjectId={
-                                                                    this.props
-                                                                        .match
-                                                                        .params
-                                                                        .subProjectId
-                                                                }
-                                                            >
-                                                                <div className="Box-root Margin-bottom--12">
-                                                                    <Branding />
+                                                                    <Header />
                                                                 </div>
                                                                 <div className="Box-root Margin-bottom--12">
-                                                                    <Links />
+                                                                    <Basic />
                                                                 </div>
+                                                                <RenderIfSubProjectAdmin
+                                                                    subProjectId={
+                                                                        this
+                                                                            .props
+                                                                            .match
+                                                                            .params
+                                                                            .subProjectId
+                                                                    }
+                                                                >
+                                                                    <div className="Box-root Margin-bottom--12">
+                                                                        <Monitors />
+                                                                    </div>
+                                                                </RenderIfSubProjectAdmin>
+                                                            </TabPanel>
+                                                            <TabPanel>
                                                                 <div className="Box-root Margin-bottom--12">
-                                                                    <CustomStyles />
+                                                                    <Setting />
                                                                 </div>
-                                                            </RenderIfSubProjectAdmin>
-                                                        </TabPanel>
-                                                        <TabPanel>
-                                                            <RenderIfSubProjectAdmin
-                                                                subProjectId={
-                                                                    this.props
-                                                                        .match
-                                                                        .params
-                                                                        .subProjectId
-                                                                }
-                                                            >
-                                                                <div className="Box-root Margin-bottom--12">
-                                                                    <PrivateStatusPage />
-                                                                </div>
-                                                            </RenderIfSubProjectAdmin>
-                                                            <RenderIfSubProjectAdmin
-                                                                subProjectId={
-                                                                    this.props
-                                                                        .match
-                                                                        .params
-                                                                        .subProjectId
-                                                                }
-                                                            >
-                                                                <DeleteBox
-                                                                    match={
-                                                                        this
-                                                                            .props
-                                                                            .match
-                                                                    }
-                                                                />
-                                                            </RenderIfSubProjectAdmin>
-                                                        </TabPanel>
-=======
-                                                        <div className="Box-root Margin-bottom--12">
-                                                            <Header />
-                                                        </div>
-                                                        <div className="Box-root Margin-bottom--12">
-                                                            <Basic />
-                                                        </div>
-                                                        <RenderIfSubProjectAdmin
-                                                            subProjectId={
-                                                                this.props.match
-                                                                    .params
-                                                                    .subProjectId
+                                                            </TabPanel>
+                                                            <TabPanel>
+                                                                <RenderIfSubProjectAdmin
+                                                                    subProjectId={
+                                                                        this
+                                                                            .props
+                                                                            .match
+                                                                            .params
+                                                                            .subProjectId
+                                                                    }
+                                                                >
+                                                                    <div className="Box-root Margin-bottom--12">
+                                                                        <Branding />
+                                                                    </div>
+                                                                    <div className="Box-root Margin-bottom--12">
+                                                                        <Links />
+                                                                    </div>
+                                                                    <div className="Box-root Margin-bottom--12">
+                                                                        <CustomStyles />
+                                                                    </div>
+                                                                </RenderIfSubProjectAdmin>
+                                                            </TabPanel>
+                                                            <TabPanel>
+                                                                <RenderIfSubProjectAdmin
+                                                                    subProjectId={
+                                                                        this
+                                                                            .props
+                                                                            .match
+                                                                            .params
+                                                                            .subProjectId
+                                                                    }
+                                                                >
+                                                                    <div className="Box-root Margin-bottom--12">
+                                                                        <PrivateStatusPage />
+                                                                    </div>
+                                                                </RenderIfSubProjectAdmin>
+                                                                <RenderIfSubProjectAdmin
+                                                                    subProjectId={
+                                                                        this
+                                                                            .props
+                                                                            .match
+                                                                            .params
+                                                                            .subProjectId
+                                                                    }
+                                                                >
+                                                                    <DeleteBox
+                                                                        match={
+                                                                            this
+                                                                                .props
+                                                                                .match
+                                                                        }
+                                                                    />
+                                                                </RenderIfSubProjectAdmin>
+                                                            </TabPanel>
+                                                        </ShouldRender>
+                                                        <ShouldRender
+                                                            if={
+                                                                this.props
+                                                                    .statusPage
+                                                                    .requesting
                                                             }
                                                         >
-                                                            <div className="Box-root Margin-bottom--12">
-                                                                <Monitors />
-                                                            </div>
-                                                        </RenderIfSubProjectAdmin>
-                                                        <div className="Box-root Margin-bottom--12">
-                                                            <Setting />
-                                                        </div>
-                                                        <RenderIfSubProjectAdmin
-                                                            subProjectId={
-                                                                this.props.match
-                                                                    .params
-                                                                    .subProjectId
-                                                            }
-                                                        >
-                                                            <div className="Box-root Margin-bottom--12">
-                                                                <Branding />
-                                                            </div>
-                                                            <div className="Box-root Margin-bottom--12">
-                                                                <Links />
-                                                            </div>
-                                                            <div className="Box-root Margin-bottom--12">
-                                                                <CustomStyles />
-                                                            </div>
-                                                        </RenderIfSubProjectAdmin>
-                                                        <RenderIfSubProjectAdmin
-                                                            subProjectId={
-                                                                this.props.match
-                                                                    .params
-                                                                    .subProjectId
-                                                            }
-                                                        >
-                                                            <div className="Box-root Margin-bottom--12">
-                                                                <PrivateStatusPage />
-                                                            </div>
-                                                        </RenderIfSubProjectAdmin>
-                                                        <RenderIfSubProjectAdmin
-                                                            subProjectId={
-                                                                this.props.match
-                                                                    .params
-                                                                    .subProjectId
-                                                            }
-                                                        >
-                                                            <DeleteBox
-                                                                match={
-                                                                    this.props
-                                                                        .match
-                                                                }
-                                                            />
-                                                        </RenderIfSubProjectAdmin>
->>>>>>> 960e2838
-                                                    </ShouldRender>
-                                                    <ShouldRender
-                                                        if={
-                                                            this.props
-                                                                .statusPage
-                                                                .requesting
-                                                        }
-                                                    >
-                                                        <LoadingState />
-                                                    </ShouldRender>
+                                                            <LoadingState />
+                                                        </ShouldRender>
+                                                    </div>
                                                 </div>
-                                            </div>
-                                        </span>
+                                            </span>
+                                        </div>
                                     </div>
                                 </div>
                             </div>
                         </div>
-                    </div>
-<<<<<<< HEAD
-                </Tabs>
-=======
+                    </Tabs>
                 </Fade>
->>>>>>> 960e2838
             </Dashboard>
         );
     }
