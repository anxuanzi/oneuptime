{
    "name": "admin-dashboard",
    "version": "0.1.0",
    "private": false,
    "dependencies": {
        "@headlessui/react": "^1.7.17",
<<<<<<< HEAD
        "@heroicons/react": "^2.0.18",
        "@stripe/react-stripe-js": "^1.15.0",
=======
        "@heroicons/react": "^2.0.13",
        "@stripe/react-stripe-js": "^1.16.5",
>>>>>>> cf802c0d
        "@stripe/stripe-js": "^1.54.2",
        "Common": "file:../Common",
        "CommonServer": "file:../CommonServer",
        "CommonUI": "file:../CommonUI",
        "Model": "file:../Model",
        "react": "^18.2.0",
        "react-dnd": "^16.0.1",
        "react-dnd-html5-backend": "^16.0.1",
        "react-dom": "^18.1.0",
        "react-icons": "^4.11.0",
        "react-router": "^6.19.0",
        "react-router-dom": "^6.18.0",
        "reactflow": "^11.10.1",
        "stripe": "^11.0.0",
        
        "use-async-effect": "^2.2.6"
    },
    "scripts": {
        "dev": "npx nodemon",
        "build": "webpack build --mode=production",
        "test": "react-app-rewired test",
        "eject": "webpack eject",
        "compile": "tsc",
    "clear-modules": "rm -rf node_modules && rm package-lock.json && npm install",
        "start": "node --require ts-node/register Serve.ts",
        "audit": "npm audit --audit-level=low",
        "configure": "npx npm-force-resolutions || echo 'No package-lock.json file. Skipping force resolutions'",
        "dep-check": "depcheck ./ --skip-missing=true'"
    },
    "browserslist": {
        "production": [
            ">0.2%",
            "not dead",
            "not op_mini all"
        ],
        "development": [
            "last 1 chrome version",
            "last 1 firefox version",
            "last 1 safari version"
        ]
    },
    "devDependencies": {
        "@testing-library/jest-dom": "^5.16.4",
        "@testing-library/react": "^13.2.0",
        "@testing-library/user-event": "^13.5.0",
        "@types/jest": "^27.5.1",
        "@types/node": "^16.11.35",
        "@types/react": "^18.2.38",
        "@types/react-dom": "^18.0.4",
        "@types/react-router-dom": "^5.3.3",
        "css-loader": "^6.7.1",
        "customize-cra": "^1.0.0",
        "nodemon": "^2.0.20",
        "react-app-rewired": "^2.2.1",
        "sass": "^1.51.0",
        "sass-loader": "^12.6.0",
        "ts-loader": "^9.3.0",
        "ts-node": "^10.9.1",
        "webpack": "^5.76.0",
        "webpack-cli": "^4.9.2",
        "webpack-dev-server": "^4.9.0"
    }
}<|MERGE_RESOLUTION|>--- conflicted
+++ resolved
@@ -4,13 +4,8 @@
     "private": false,
     "dependencies": {
         "@headlessui/react": "^1.7.17",
-<<<<<<< HEAD
         "@heroicons/react": "^2.0.18",
-        "@stripe/react-stripe-js": "^1.15.0",
-=======
-        "@heroicons/react": "^2.0.13",
         "@stripe/react-stripe-js": "^1.16.5",
->>>>>>> cf802c0d
         "@stripe/stripe-js": "^1.54.2",
         "Common": "file:../Common",
         "CommonServer": "file:../CommonServer",
