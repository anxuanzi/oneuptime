--- conflicted
+++ resolved
@@ -66,14 +66,9 @@
         }
     }
     componentDidUpdate(prevProps) {
-<<<<<<< HEAD
-        if (
-            prevProps.projectId !== this.props.projectId ||
+        if (prevProps.projectId !== this.props.projectId ||
             (prevProps.incident && prevProps.incident._id) !==
-                (this.props.incident && this.props.incident._id)
-        ) {
-=======
-        if (prevProps.projectId !== this.props.projectId) {
+                (this.props.incident && this.props.incident._id)) {
             if (
                 this.props.currentProject &&
                 this.props.currentProject._id &&
@@ -84,7 +79,6 @@
                     this.props.componentSlug
                 );
             }
->>>>>>> ee6f37ad
             this.props.getIncidentByIdNumber(
                 this.props.projectId,
                 this.props.incidentId
