--- conflicted
+++ resolved
@@ -83,12 +83,8 @@
         "to-pascal-case": "^1.0.0",
         "universal-cookie": "^4.0.0",
         "uuid": "^8.3.2",
-<<<<<<< HEAD
-        "valid-url": "^1.0.9"
-=======
         "valid-url": "^1.0.9",
         "workbox-build": "^4.3.1"
->>>>>>> 8452cd53
     },
     "scripts": {
         "lint": "eslint .",
