--- conflicted
+++ resolved
@@ -3426,7 +3426,46 @@
                     );
                 }
             }
-<<<<<<< HEAD
+        } else if (con[i] && con[i].responseType === 'queryString') {
+            if (con[i] && con[i].filter && con[i].filter === 'contains') {
+                if (
+                    !(
+                        con[i] &&
+                        con[i].field1 &&
+                        queryParams &&
+                        queryParams.includes(con[i].field1.toLowerCase())
+                    )
+                ) {
+                    validity = false;
+                    failedReasons.push(
+                        `${criteriaStrings.responseBody} did not contain ${con[i].field1}`
+                    );
+                } else {
+                    successReasons.push(
+                        `${criteriaStrings.responseBody} contains ${con[i].field1}`
+                    );
+                }
+            }
+        } else if (con[i] && con[i].responseType === 'headers') {
+            if (con[i] && con[i].filter && con[i].filter === 'contains') {
+                if (
+                    !(
+                        con[i] &&
+                        con[i].field1 &&
+                        headers &&
+                        headers.includes(con[i].field1.toLowerCase())
+                    )
+                ) {
+                    validity = false;
+                    failedReasons.push(
+                        `${criteriaStrings.responseBody} did not contain ${con[i].field1}`
+                    );
+                } else {
+                    successReasons.push(
+                        `${criteriaStrings.responseBody} contains ${con[i].field1}`
+                    );
+                }
+            }
         } else if (con[i] && con[i].responseType === 'podStatus') {
             if (con[i] && con[i].filter && con[i].filter === 'equalTo') {
                 // eslint-disable-next-line no-loop-func
@@ -3569,17 +3608,17 @@
                 payload.statefulsetData.allStatefulset.forEach(statefulset => {
                     if (
                         !(
-                            statefulset.desiredStatefulset ===
-                            statefulset.readyStatefulset
+                            statefulset.desiredStatefulsets ===
+                            statefulset.readyStatefulsets
                         )
                     ) {
                         validity = false;
                         failedReasons.push(
-                            `${statefulset.statefulsetName} ${statefulset.readyStatefulset}/${statefulset.desiredStatefulset}`
+                            `${statefulset.statefulsetName} ${statefulset.readyStatefulsets}/${statefulset.desiredStatefulsets}`
                         );
                     } else {
                         successReasons.push(
-                            `${statefulset.statefulsetName} ${statefulset.readyStatefulset}/${statefulset.desiredStatefulset}`
+                            `${statefulset.statefulsetName} ${statefulset.readyStatefulsets}/${statefulset.desiredStatefulsets}`
                         );
                     }
                 });
@@ -3592,61 +3631,20 @@
                 payload.statefulsetData.allStatefulset.forEach(statefulset => {
                     if (
                         !(
-                            statefulset.desiredStatefulset !==
-                            statefulset.readyStatefulset
+                            statefulset.desiredStatefulsets !==
+                            statefulset.readyStatefulsets
                         )
                     ) {
                         validity = false;
                         failedReasons.push(
-                            `${statefulset.statefulsetName} ${statefulset.readyStatefulset}/${statefulset.desiredStatefulset}`
+                            `${statefulset.statefulsetName} ${statefulset.readyStatefulsets}/${statefulset.desiredStatefulsets}`
                         );
                     } else {
                         successReasons.push(
-                            `${statefulset.statefulsetName} ${statefulset.readyStatefulset}/${statefulset.desiredStatefulset}`
+                            `${statefulset.statefulsetName} ${statefulset.readyStatefulsets}/${statefulset.desiredStatefulsets}`
                         );
                     }
                 });
-=======
-        } else if (con[i] && con[i].responseType === 'queryString') {
-            if (con[i] && con[i].filter && con[i].filter === 'contains') {
-                if (
-                    !(
-                        con[i] &&
-                        con[i].field1 &&
-                        queryParams &&
-                        queryParams.includes(con[i].field1.toLowerCase())
-                    )
-                ) {
-                    validity = false;
-                    failedReasons.push(
-                        `${criteriaStrings.responseBody} did not contain ${con[i].field1}`
-                    );
-                } else {
-                    successReasons.push(
-                        `${criteriaStrings.responseBody} contains ${con[i].field1}`
-                    );
-                }
-            }
-        } else if (con[i] && con[i].responseType === 'headers') {
-            if (con[i] && con[i].filter && con[i].filter === 'contains') {
-                if (
-                    !(
-                        con[i] &&
-                        con[i].field1 &&
-                        headers &&
-                        headers.includes(con[i].field1.toLowerCase())
-                    )
-                ) {
-                    validity = false;
-                    failedReasons.push(
-                        `${criteriaStrings.responseBody} did not contain ${con[i].field1}`
-                    );
-                } else {
-                    successReasons.push(
-                        `${criteriaStrings.responseBody} contains ${con[i].field1}`
-                    );
-                }
->>>>>>> d2a19b46
             }
         }
 
@@ -5305,7 +5303,46 @@
                     );
                 }
             }
-<<<<<<< HEAD
+        } else if (con[i] && con[i].responseType === 'queryString') {
+            if (con[i] && con[i].filter && con[i].filter === 'contains') {
+                if (
+                    !(
+                        con[i] &&
+                        con[i].field1 &&
+                        queryParams &&
+                        queryParams.includes(con[i].field1.toLowerCase())
+                    )
+                ) {
+                    validity = false;
+                    failedReasons.push(
+                        `${criteriaStrings.responseBody} did not contain ${con[i].field1}`
+                    );
+                } else {
+                    successReasons.push(
+                        `${criteriaStrings.responseBody} contains ${con[i].field1}`
+                    );
+                }
+            }
+        } else if (con[i] && con[i].responseType === 'headers') {
+            if (con[i] && con[i].filter && con[i].filter === 'contains') {
+                if (
+                    !(
+                        con[i] &&
+                        con[i].field1 &&
+                        headers &&
+                        headers.includes(con[i].field1.toLowerCase())
+                    )
+                ) {
+                    validity = false;
+                    failedReasons.push(
+                        `${criteriaStrings.responseBody} did not contain ${con[i].field1}`
+                    );
+                } else {
+                    successReasons.push(
+                        `${criteriaStrings.responseBody} contains ${con[i].field1}`
+                    );
+                }
+            }
         } else if (con[i] && con[i].responseType === 'podStatus') {
             if (con[i] && con[i].filter && con[i].filter === 'equalTo') {
                 // eslint-disable-next-line no-loop-func
@@ -5430,21 +5467,21 @@
                     }
                 });
             }
-        } else if (con[i] && con[i].responseType === 'desiredStatefulset') {
+        } else if (con[i] && con[i].responseType === 'desiredStatefulsets') {
             if (con[i] && con[i].filter && con[i].filter === 'equalTo') {
                 // eslint-disable-next-line no-loop-func
                 payload.statefulsetData.allStatefulset.forEach(statefulset => {
                     if (
-                        statefulset.desiredStatefulset ===
-                        statefulset.readyStatefulset
+                        statefulset.desiredStatefulsets ===
+                        statefulset.readyStatefulsets
                     ) {
                         validity = true;
                         successReasons.push(
-                            `${statefulset.statefulsetName} ${statefulset.readyStatefulset}/${statefulset.desiredStatefulset}`
+                            `${statefulset.statefulsetName} ${statefulset.readyStatefulsets}/${statefulset.desiredStatefulsets}`
                         );
                     } else {
                         failedReasons.push(
-                            `${statefulset.statefulsetName} ${statefulset.readyStatefulset}/${statefulset.desiredStatefulset}`
+                            `${statefulset.statefulsetName} ${statefulset.readyStatefulsets}/${statefulset.desiredStatefulsets}`
                         );
                     }
                 });
@@ -5456,60 +5493,19 @@
                 // eslint-disable-next-line no-loop-func
                 payload.statefulsetData.allStatefulset.forEach(statefulset => {
                     if (
-                        statefulset.desiredStatefulset !==
-                        statefulset.readyStatefulset
+                        statefulset.desiredStatefulsets !==
+                        statefulset.readyStatefulsets
                     ) {
                         validity = true;
                         successReasons.push(
-                            `${statefulset.statefulsetName} ${statefulset.readyStatefulset}/${statefulset.desiredStatefulset}`
+                            `${statefulset.statefulsetName} ${statefulset.readyStatefulsets}/${statefulset.desiredStatefulsets}`
                         );
                     } else {
                         failedReasons.push(
-                            `${statefulset.statefulsetName} ${statefulset.readyStatefulset}/${statefulset.desiredStatefulset}`
+                            `${statefulset.statefulsetName} ${statefulset.readyStatefulsets}/${statefulset.desiredStatefulsets}`
                         );
                     }
                 });
-=======
-        } else if (con[i] && con[i].responseType === 'queryString') {
-            if (con[i] && con[i].filter && con[i].filter === 'contains') {
-                if (
-                    !(
-                        con[i] &&
-                        con[i].field1 &&
-                        queryParams &&
-                        queryParams.includes(con[i].field1.toLowerCase())
-                    )
-                ) {
-                    validity = false;
-                    failedReasons.push(
-                        `${criteriaStrings.responseBody} did not contain ${con[i].field1}`
-                    );
-                } else {
-                    successReasons.push(
-                        `${criteriaStrings.responseBody} contains ${con[i].field1}`
-                    );
-                }
-            }
-        } else if (con[i] && con[i].responseType === 'headers') {
-            if (con[i] && con[i].filter && con[i].filter === 'contains') {
-                if (
-                    !(
-                        con[i] &&
-                        con[i].field1 &&
-                        headers &&
-                        headers.includes(con[i].field1.toLowerCase())
-                    )
-                ) {
-                    validity = false;
-                    failedReasons.push(
-                        `${criteriaStrings.responseBody} did not contain ${con[i].field1}`
-                    );
-                } else {
-                    successReasons.push(
-                        `${criteriaStrings.responseBody} contains ${con[i].field1}`
-                    );
-                }
->>>>>>> d2a19b46
             }
         }
 
