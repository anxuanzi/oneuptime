/* eslint-disable no-console */
const express = require('express');
const path = require('path');
const app = express();

const https = require('https');
const http = require('http');
const tls = require('tls');
const fs = require('fs');
const fetch = require('node-fetch');
const { spawn } = require('child_process');
const axios = require('axios');

const { NODE_ENV } = process.env;

if (!NODE_ENV || NODE_ENV === 'development') {
    // Load env vars from /statuspage/.env
    require('dotenv').config();
}

let apiHost = 'http://localhost:3002/api';
if (process.env.BACKEND_URL) {
    apiHost = 'http://' + process.env.BACKEND_URL + '/api';
}

app.get(['/env.js', '/status-page/env.js'], function(req, res) {
    let REACT_APP_FYIPE_HOST = null;
    let REACT_APP_BACKEND_PROTOCOL = null;
    if (!process.env.FYIPE_HOST) {
        REACT_APP_FYIPE_HOST = req.hostname;
    } else {
        REACT_APP_FYIPE_HOST = process.env.FYIPE_HOST;
        if (REACT_APP_FYIPE_HOST.includes('*.')) {
            REACT_APP_FYIPE_HOST = REACT_APP_FYIPE_HOST.replace('*.', ''); //remove wildcard from host.
        }
    }

    if (
        REACT_APP_FYIPE_HOST &&
        (REACT_APP_FYIPE_HOST.includes('localhost:') ||
            REACT_APP_FYIPE_HOST.includes('0.0.0.0:') ||
            REACT_APP_FYIPE_HOST.includes('127.0.0.1:'))
    ) {
        apiHost = 'http://localhost:3002/api';
    } else if (REACT_APP_FYIPE_HOST) {
        const FYIPE_HOST = REACT_APP_FYIPE_HOST.replace(
            /(http:\/\/|https:\/\/)/,
            ''
        ); // remove any protocol that might have been added
        let protocol = 'http:';
        if (process.env.BACKEND_PROTOCOL) {
<<<<<<< HEAD
            protocol = process.env.BACKEND_PROTOCOL;
=======
            protocol = process.env.BACKEND_PROTOCOL + ':';
>>>>>>> 8935f348
        } else if (req.secure) {
            protocol = 'https:';
        }

        apiHost = protocol + `//${FYIPE_HOST}/api`;
    }

    REACT_APP_BACKEND_PROTOCOL = process.env.BACKEND_PROTOCOL;
    const env = {
        REACT_APP_FYIPE_HOST,
        REACT_APP_BACKEND_PROTOCOL,
        REACT_APP_STATUSPAGE_CERT: process.env.STATUSPAGE_CERT,
        REACT_APP_STATUSPAGE_PRIVATEKEY: process.env.STATUSPAGE_PRIVATEKEY,
        REACT_APP_BACKEND_URL: process.env.BACKEND_URL,
    };

    res.contentType('application/javascript');
    res.send('window._env = ' + JSON.stringify(env));
});

app.use('/.well-known/acme-challenge/:token', async function(req, res) {
    // make api call to backend and fetch keyAuthorization
    const { token } = req.params;
    const url = `${apiHost}/ssl/challenge/authorization/${token}`;
    const response = await axios.get(url);
    res.send(response.data);
});

app.use('/', async function(req, res, next) {
    const host = req.hostname;
    if (
        host &&
        (host === 'fyipe.com' ||
            host === 'staging.fyipe.com' ||
            host.indexOf('localhost') > -1)
    ) {
        return next();
    }

    const response = await fetch(
        `${apiHost}/statusPage/tlsCredential?domain=${host}`
    ).then(res => res.json());

    const { enableHttps } = response;
    if (enableHttps) {
        if (!req.secure) {
            res.writeHead(301, { Location: `https://${host}${req.url}` });
            return res.end();
        }
        next();
    } else {
        if (req.secure) {
            res.writeHead(301, { Location: `http://${host}${req.url}` });
            return res.end();
        }
        next();
    }
});

app.use(express.static(path.join(__dirname, 'build')));
app.use('/status-page', express.static(path.join(__dirname, 'build')));
app.use(
    '/status-page/static/js',
    express.static(path.join(__dirname, 'build/static/js'))
);

app.get('/*', function(req, res) {
    res.sendFile(path.join(__dirname, 'build', 'index.html'));
});

async function fetchCredential(apiHost, credentialName, configPath) {
    return new Promise((resolve, reject) => {
        fetch(`${apiHost}/file/${credentialName}`).then(res => {
            const dest = fs.createWriteStream(configPath);
            res.body.pipe(dest);
            // at this point, writing to the specified file is complete
            dest.on('finish', async () => {
                resolve('done writing to file');
            });

            dest.on('error', async error => {
                reject(error);
            });
        });
    });
}

function decodeAndSave(content, filePath) {
    return new Promise(resolve => {
        const command = `echo ${content} | base64 -d`;
        let output = '';

        const commandOutput = spawn(command, {
            cwd: process.cwd(),
            shell: true,
        });
        commandOutput.stdout.on('data', data => {
            const strData = data.toString();
            output += strData;
        });
        commandOutput.on('close', () => {
            fs.writeFile(filePath, output, 'utf8', function() {
                resolve('Done writing to disc');
            });
        });
    });
}

function createDir(dirPath) {
    return new Promise((resolve, reject) => {
        const workPath = path.resolve(process.cwd(), 'src', dirPath);
        if (fs.existsSync(workPath)) {
            resolve(workPath);
        }

        fs.mkdir(workPath, error => {
            if (error) reject(error);
            resolve(workPath);
        });
    });
}

// using an IIFE here because we have an asynchronous code we want to run as we start the server
// and since we can't await outside an async function, we had to use an IIFE to handle that
(async function() {
    // create http server
    http.createServer(app).listen(3006, () =>
        console.log('Server running on port 3006')
    );

    try {
        // create https server
        await createDir('credentials');
        // decode base64 of the cert and private key
        // store the value to disc
        const cert = process.env.STATUSPAGE_CERT;
        const certPath = path.resolve(
            process.cwd(),
            'src',
            'credentials',
            'certificate.crt'
        );
        const privateKey = process.env.STATUSPAGE_PRIVATEKEY;
        const privateKeyPath = path.resolve(
            process.cwd(),
            'src',
            'credentials',
            'private.key'
        );
        await Promise.all([
            decodeAndSave(cert, certPath),
            decodeAndSave(privateKey, privateKeyPath),
        ]);

        const options = {
            cert: fs.readFileSync(
                path.resolve(
                    process.cwd(),
                    'src',
                    'credentials',
                    'certificate.crt'
                )
            ),
            key: fs.readFileSync(
                path.resolve(process.cwd(), 'src', 'credentials', 'private.key')
            ),
            SNICallback: async function(domain, cb) {
                const res = await fetch(
                    `${apiHost}/statusPage/tlsCredential?domain=${domain}`
                ).then(res => res.json());

                let certPath, privateKeyPath;
                if (res) {
                    const {
                        cert,
                        privateKey,
                        autoProvisioning,
                        enableHttps,
                        domain,
                    } = res;
                    // have a condition to check for autoProvisioning
                    // if auto provisioning is set
                    // fetch the stored cert/privateKey
                    // cert and private key is a string
                    // store it to a file on disk
                    if (enableHttps && autoProvisioning) {
                        const url = `${apiHost}/certificate/store/cert/${domain}`;
                        const response = await axios.get(url);
                        const certificate = response.data;
                        if (response && certificate) {
                            certPath = path.resolve(
                                process.cwd(),
                                'src',
                                'credentials',
                                `${certificate.id}.crt`
                            );
                            privateKeyPath = path.resolve(
                                process.cwd(),
                                'src',
                                'credentials',
                                `${certificate.id}.key`
                            );

                            fs.writeFileSync(certPath, certificate.cert);
                            fs.writeFileSync(
                                privateKeyPath,
                                certificate.privateKeyPem
                            );

                            return cb(
                                null,
                                tls.createSecureContext({
                                    key: fs.readFileSync(privateKeyPath),
                                    cert: fs.readFileSync(certPath),
                                })
                            );
                        }
                    }

                    if (cert && privateKey) {
                        certPath = path.resolve(
                            process.cwd(),
                            'src',
                            'credentials',
                            `${cert}.crt`
                        );
                        privateKeyPath = path.resolve(
                            process.cwd(),
                            'src',
                            'credentials',
                            `${privateKey}.key`
                        );

                        await Promise.all([
                            fetchCredential(apiHost, cert, certPath),
                            fetchCredential(
                                apiHost,
                                privateKey,
                                privateKeyPath
                            ),
                        ]);

                        return cb(
                            null,
                            tls.createSecureContext({
                                key: fs.readFileSync(privateKeyPath),
                                cert: fs.readFileSync(certPath),
                            })
                        );
                    }
                }

                // default for custom domains without cert/key credentials
                return cb(
                    null,
                    tls.createSecureContext({
                        cert: fs.readFileSync(
                            path.resolve(
                                process.cwd(),
                                'src',
                                'credentials',
                                'certificate.crt'
                            )
                        ),
                        key: fs.readFileSync(
                            path.resolve(
                                process.cwd(),
                                'src',
                                'credentials',
                                'private.key'
                            )
                        ),
                    })
                );
            },
        };

        https
            .createServer(options, app)
            .listen(3007, () => console.log('Server running on port 3007'));
    } catch (e) {
        console.log('Unable to create HTTPS Server');
        console.log(e);
    }
})();<|MERGE_RESOLUTION|>--- conflicted
+++ resolved
@@ -49,11 +49,7 @@
         ); // remove any protocol that might have been added
         let protocol = 'http:';
         if (process.env.BACKEND_PROTOCOL) {
-<<<<<<< HEAD
-            protocol = process.env.BACKEND_PROTOCOL;
-=======
             protocol = process.env.BACKEND_PROTOCOL + ':';
->>>>>>> 8935f348
         } else if (req.secure) {
             protocol = 'https:';
         }
