/**
 *
 * Copyright HackerBay, Inc.
 *
 */

const express = require('express');
const ProbeService = require('../services/probeService');
const MonitorService = require('../services/monitorService');
const ProjectService = require('../services/projectService');
const LighthouseLogService = require('../services/lighthouseLogService');
const ApplicationSecurityService = require('../services/applicationSecurityService');
const ContainerSecurityService = require('../services/containerSecurityService');
const router = express.Router();
const isAuthorizedAdmin = require('../middlewares/clusterAuthorization')
    .isAuthorizedAdmin;
const isAuthorizedProbe = require('../middlewares/probeAuthorization')
    .isAuthorizedProbe;
const sendErrorResponse = require('../middlewares/response').sendErrorResponse;
const sendItemResponse = require('../middlewares/response').sendItemResponse;
const sendListResponse = require('../middlewares/response').sendListResponse;
const getUser = require('../middlewares/user').getUser;
const { isAuthorized } = require('../middlewares/authorization');

router.post('/', getUser, isAuthorizedAdmin, async function(req, res) {
    try {
        const data = req.body;
        const probe = await ProbeService.create(data);
        return sendItemResponse(req, res, probe);
    } catch (error) {
        return sendErrorResponse(req, res, error);
    }
});

router.get('/', getUser, isAuthorizedAdmin, async function(req, res) {
    try {
        const skip = req.query.skip || 0;
        const limit = req.query.limit || 0;
        const probe = await ProbeService.findBy({}, limit, skip);
        const count = await ProbeService.countBy({});
        return sendListResponse(req, res, probe, count);
    } catch (error) {
        return sendErrorResponse(req, res, error);
    }
});

router.put('/:id', getUser, isAuthorizedAdmin, async function(req, res) {
    try {
        const data = req.body;
        const probe = await ProbeService.updateOneBy(
            { _id: req.params.id },
            data
        );
        return sendItemResponse(req, res, probe);
    } catch (error) {
        return sendErrorResponse(req, res, error);
    }
});

router.delete('/:id', getUser, isAuthorizedAdmin, async function(req, res) {
    try {
        const probe = await ProbeService.deleteBy({ _id: req.params.id });
        return sendItemResponse(req, res, probe);
    } catch (error) {
        return sendErrorResponse(req, res, error);
    }
});

router.get('/monitors', isAuthorizedProbe, async function(req, res) {
    try {
        const monitors = await MonitorService.getProbeMonitors(
            req.probe.id,
            new Date(new Date().getTime() - 60 * 1000)
        );
        //Update the lastAlive in the probe servers list located in the status pages.
        if (monitors.length > 0) {
            const projectIds = {};
            for (const monitor of monitors) {
                const project = await ProjectService.findOneBy({
                    _id: monitor.projectId,
                });
                const projectId = project
                    ? project.parentProjectId
                        ? project.parentProjectId._id
                        : project._id
                    : monitor.projectId;
                projectIds[projectId] = true;
            }
            for (const projectId of Object.keys(projectIds)) {
                const probe = await ProbeService.findOneBy({
                    _id: req.probe.id,
                });
                global.io.emit(`updateProbe-${projectId}`, probe);
            }
        }
        return sendListResponse(req, res, monitors, monitors.length);
    } catch (error) {
        return sendErrorResponse(req, res, error);
    }
});

router.post('/ping/:monitorId', isAuthorizedProbe, async function(
    req,
    response
) {
    try {
        const {
            monitor,
            res,
            resp,
            rawResp,
            serverData,
            type,
            retryCount,
        } = req.body;
        let status,
            log,
            reason,
            data = {};
        if (type === 'incomingHttpRequest') {
            const newMonitor = await MonitorService.findOneBy({
                _id: monitor._id,
            });
            const probeId = req.probe && req.probe.id ? req.probe.id : null;
            log = await ProbeService.probeHttpRequest(newMonitor, probeId);
        } else {
            if (type === 'api' || type === 'url') {
                const {
                    stat: validUp,
                    successReasons: upSuccessReasons,
                    failedReasons: upFailedReasons,
                } = await (monitor && monitor.criteria && monitor.criteria.up
                    ? ProbeService.conditions(
                          monitor.type,
                          monitor.criteria.up,
                          res,
                          resp,
                          rawResp
                      )
                    : { stat: false, successReasons: [], failedReasons: [] });
                const {
                    stat: validDegraded,
                    successReasons: degradedSuccessReasons,
                    failedReasons: degradedFailedReasons,
                } = await (monitor &&
                monitor.criteria &&
                monitor.criteria.degraded
                    ? ProbeService.conditions(
                          monitor.type,
                          monitor.criteria.degraded,
                          res,
                          resp,
                          rawResp
                      )
                    : { stat: false, successReasons: [], failedReasons: [] });
                const {
                    stat: validDown,
                    successReasons: downSuccessReasons,
                    failedReasons: downFailedReasons,
                } = await (monitor && monitor.criteria && monitor.criteria.down
                    ? ProbeService.conditions(
                          monitor.type,
                          monitor.criteria.down,
                          res,
                          resp,
                          rawResp
                      )
                    : { stat: false, successReasons: [], failedReasons: [] });

                if (validUp) {
                    status = 'online';
                    reason = upSuccessReasons;
                } else if (validDegraded) {
                    status = 'degraded';
                    reason = [...degradedSuccessReasons, ...upFailedReasons];
                } else if (validDown) {
                    status = 'offline';
                    reason = [
                        ...downSuccessReasons,
                        ...degradedFailedReasons,
                        ...upFailedReasons,
                    ];
                } else {
                    status = 'offline';
                    reason = [
                        ...downFailedReasons,
                        ...degradedFailedReasons,
                        ...upFailedReasons,
                    ];
                }
                data.status = status;
                data.reason = reason;
            }
            if (type === 'script') {
                const {
                    stat: validUp,
                    reasons: upSuccessReasons,
                } = await (monitor && monitor.criteria && monitor.criteria.up
                    ? ProbeService.scriptConditions(
                          res,
                          resp,
                          monitor.criteria.up
                      )
                    : { stat: false, reasons: [] });
                const {
                    stat: validDegraded,
                    reasons: degradedSuccessReasons,
                } = await (monitor &&
                monitor.criteria &&
                monitor.criteria.degraded
                    ? ProbeService.scriptConditions(
                          res,
                          resp,
                          monitor.criteria.degraded
                      )
                    : { stat: false, reasons: [] });
                const {
                    stat: validDown,
                    reasons: downSuccessReasons,
                } = await (monitor && monitor.criteria && monitor.criteria.down
                    ? ProbeService.scriptConditions(
                          res,
                          resp,
                          monitor.criteria.down
                      )
                    : { stat: false, reasons: [] });

                if (validDown) {
                    status = 'failed';
                    reason = upSuccessReasons;
                } else if (validDegraded) {
                    status = 'degraded';
                    reason = upSuccessReasons;
                } else if (validUp) {
                    status = 'success';
                    reason = [...degradedSuccessReasons, ...downSuccessReasons];
                } else {
                    status = 'failed';
                    reason = upSuccessReasons;
                }
                resp.status = null;
                data.status = status;
                data.reason = reason;
            }
            if (type === 'device') {
                if (res) {
                    status = 'online';
                } else {
                    status = 'offline';
                }
            }
            if (type === 'server-monitor') {
                data = serverData;
                const {
                    stat: validUp,
                    successReasons: upSuccessReasons,
                    failedReasons: upFailedReasons,
                } = await (monitor && monitor.criteria && monitor.criteria.up
                    ? ProbeService.conditions(
                          monitor.type,
                          monitor.criteria.up,
                          data
                      )
                    : { stat: false, successReasons: [], failedReasons: [] });
                const {
                    stat: validDegraded,
                    successReasons: degradedSuccessReasons,
                    failedReasons: degradedFailedReasons,
                } = await (monitor &&
                monitor.criteria &&
                monitor.criteria.degraded
                    ? ProbeService.conditions(
                          monitor.type,
                          monitor.criteria.degraded,
                          data
                      )
                    : { stat: false, successReasons: [], failedReasons: [] });
                const {
                    stat: validDown,
                    successReasons: downSuccessReasons,
                    failedReasons: downFailedReasons,
                } = await (monitor && monitor.criteria && monitor.criteria.down
                    ? ProbeService.conditions(
                          monitor.type,
                          monitor.criteria.down,
                          data
                      )
                    : { stat: false, successReasons: [], failedReasons: [] });

                if (validUp) {
                    data.status = 'online';
                    data.reason = upSuccessReasons;
                } else if (validDegraded) {
                    data.status = 'degraded';
                    data.reason = [
                        ...degradedSuccessReasons,
                        ...upFailedReasons,
                    ];
                } else if (validDown) {
                    data.status = 'offline';
                    data.reason = [
                        ...downSuccessReasons,
                        ...degradedFailedReasons,
                        ...upFailedReasons,
                    ];
                } else {
                    data.status = 'offline';
                    data.reason = [
                        ...downFailedReasons,
                        ...degradedFailedReasons,
                        ...upFailedReasons,
                    ];
                }
            } else {
                data = req.body;
                data.responseTime = res || 0;
                data.responseStatus = resp && resp.status ? resp.status : null;
                data.status = status;
                data.sslCertificate =
                    resp && resp.sslCertificate ? resp.sslCertificate : null;
                data.lighthouseScanStatus =
                    resp && resp.lighthouseScanStatus
                        ? resp.lighthouseScanStatus
                        : null;
                data.performance =
                    resp && resp.performance ? resp.performance : null;
                data.accessibility =
                    resp && resp.accessibility ? resp.accessibility : null;
                data.bestPractices =
                    resp && resp.bestPractices ? resp.bestPractices : null;
                data.seo = resp && resp.seo ? resp.seo : null;
                data.pwa = resp && resp.pwa ? resp.pwa : null;
                data.lighthouseData =
                    resp && resp.lighthouseData ? resp.lighthouseData : null;
                data.retryCount = retryCount || 0;
                data.reason = reason;
                data.response = rawResp;
            }

            data.monitorId = req.params.monitorId || monitor._id;
            data.probeId = req.probe && req.probe.id ? req.probe.id : null;
            data.reason =
                data && data.reason && data.reason.length
                    ? data.reason.filter(
                          (item, pos, self) => self.indexOf(item) === pos
                      )
                    : data.reason;
            const index =
<<<<<<< HEAD
                data && data.reason && data.reason.length
                    ? data.reason.indexOf('Request Timed out')
                    : -1;
=======
                data.reason && data.reason.indexOf('Request Timed out');
>>>>>>> 40892eed
            if (index > -1) {
                data.reason =
                    data && data.reason && data.reason.length
                        ? data.reason.filter(
                              item => !item.includes('Response Time is')
                          )
                        : data.reason;
            }
            if (data.lighthouseScanStatus) {
                if (data.lighthouseScanStatus === 'scanning') {
                    await MonitorService.updateOneBy(
                        { _id: data.monitorId },
                        {
                            lighthouseScanStatus: data.lighthouseScanStatus,
                        },
                        { fetchLightHouse: true }
                    );
                    await LighthouseLogService.updateAllLighthouseLogs(
                        data.monitor.projectId,
                        data.monitorId,
                        { scanning: true }
                    );
                } else {
                    await MonitorService.updateOneBy(
                        { _id: data.monitorId },
                        {
                            lighthouseScannedAt: Date.now(),
                            lighthouseScanStatus: data.lighthouseScanStatus, // scanned || failed
                            lighthouseScannedBy: data.probeId,
                        }
                    );
                }
            } else {
                if (data.lighthouseData) {
                    data.scanning = false;
                    log = await ProbeService.saveLighthouseLog(data);
                } else {
                    log = await ProbeService.saveMonitorLog(data);
                    if (type === 'script') {
                        await MonitorService.updateBy(
                            { _id: req.params.monitorId },
                            {
                                scriptRunStatus: 'completed',
                                scriptRunBy: req.probe.id,
                            }
                        );
                    }
                }
            }
        }
        return sendItemResponse(req, response, log);
    } catch (error) {
        return sendErrorResponse(req, response, error);
    }
});

router.post('/setTime/:monitorId', isAuthorizedProbe, async function(req, res) {
    try {
        const data = req.body;
        data.probeId = req.probe.id;
        data.monitorId = req.params.monitorId;
        const log = await ProbeService.saveMonitorLog(data);
        return sendItemResponse(req, res, log);
    } catch (error) {
        return sendErrorResponse(req, res, error);
    }
});

router.post('/getTime/:monitorId', isAuthorizedProbe, async function(req, res) {
    try {
        const data = req.body;
        data.probeId = req.probe.id;
        data.monitorId = req.params.monitorId;
        const log = await ProbeService.getMonitorLog(data);
        return sendItemResponse(req, res, log);
    } catch (error) {
        return sendErrorResponse(req, res, error);
    }
});

router.get('/:projectId/probes', getUser, isAuthorized, async function(
    req,
    res
) {
    try {
        const limit = req.query.limit || null;
        const skip = req.query.skip || null;
        const probe = await ProbeService.findBy({}, limit, skip);
        const count = await ProbeService.countBy({});
        return sendListResponse(req, res, probe, count);
    } catch (error) {
        return sendErrorResponse(req, res, error);
    }
});

router.get('/applicationSecurities', isAuthorizedProbe, async function(
    req,
    res
) {
    try {
        const response = await ApplicationSecurityService.getSecuritiesToScan();
        return sendItemResponse(req, res, response);
    } catch (error) {
        return sendErrorResponse(req, res, error);
    }
});

router.post('/scan/git', isAuthorizedProbe, async function(req, res) {
    try {
        let { security } = req.body;

        security = await ApplicationSecurityService.decryptPassword(security);

        const securityLog = await ProbeService.scanApplicationSecurity(
            security
        );
        global.io.emit(`securityLog_${security._id}`, securityLog);
        return sendItemResponse(req, res, securityLog);
    } catch (error) {
        return sendErrorResponse(req, res, error);
    }
});

router.get('/containerSecurities', isAuthorizedProbe, async function(req, res) {
    try {
        const response = await ContainerSecurityService.getSecuritiesToScan();
        return sendItemResponse(req, res, response);
    } catch (error) {
        return sendErrorResponse(req, res, error);
    }
});

router.post('/scan/docker', isAuthorizedProbe, async function(req, res) {
    try {
        let { security } = req.body;

        security = await ContainerSecurityService.decryptPassword(security);

        const securityLog = await ProbeService.scanContainerSecurity(security);
        global.io.emit(`securityLog_${security._id}`, securityLog);
        return sendItemResponse(req, res, securityLog);
    } catch (error) {
        return sendErrorResponse(req, res, error);
    }
});

module.exports = router;<|MERGE_RESOLUTION|>--- conflicted
+++ resolved
@@ -346,13 +346,7 @@
                       )
                     : data.reason;
             const index =
-<<<<<<< HEAD
-                data && data.reason && data.reason.length
-                    ? data.reason.indexOf('Request Timed out')
-                    : -1;
-=======
                 data.reason && data.reason.indexOf('Request Timed out');
->>>>>>> 40892eed
             if (index > -1) {
                 data.reason =
                     data && data.reason && data.reason.length
