const StatusPageService = require('../services/statusPageService');
const sendErrorResponse = require('../middlewares/response').sendErrorResponse;
const apiMiddleware = require('./api');
const ipaddr = require('ipaddr.js');

const _this = {
    ipWhitelist: async function(req, res, next) {
        const statusPageId = apiMiddleware.getStatusPageId(req);
        const statusPageUrl = apiMiddleware.getStatusPageUrl(req);
        let statusPage;

<<<<<<< HEAD
        if (statusPageId && statusPageId.length && statusPageId !== 'null') {
            statusPage = await StatusPageService.findOneBy({
                _id: statusPageId,
            });
        } else {
            statusPage = await StatusPageService.findOneBy({
                domains: { $elemMatch: { domain: statusPageUrl } },
            });
        }
        if (statusPage === null) {
            return sendErrorResponse(req, res, {
                code: 400,
                message: 'Status Page name is null',
            });
=======
        try {
            if (
                statusPageId &&
                statusPageId.length &&
                statusPageId !== 'null'
            ) {
                statusPage = await StatusPageService.findOneBy({
                    _id: statusPageId,
                });
            } else {
                statusPage = await StatusPageService.findOneBy({
                    domains: { $elemMatch: { domain: statusPageUrl } },
                });
            }
            if (statusPage === null) {
                return sendErrorResponse(req, res, {
                    code: 400,
                    message: 'Status Page name is null',
                });
            }
        } catch (error) {
            return next();
>>>>>>> 74b91a51
        }

        if (!statusPage.enableIpWhitelist) {
            return next();
        }
        const ipWhitelist = statusPage.ipWhitelist
            ? [...statusPage.ipWhitelist]
            : [];
        // if ip whitelist is enabled and no ip is saved
        // block the access
        if (!ipWhitelist || ipWhitelist.length === 0) {
            return sendErrorResponse(req, res, {
                code: 400,
                message: 'You are not allowed to view this page',
            });
        }

        let clientIp = _this.getClientIp(req); // returns client ip or null
        if (Array.isArray(clientIp)) {
            clientIp = clientIp[0]; // get the first item on the list
        }

        if (!clientIp) {
            return sendErrorResponse(req, res, {
                code: 400,
                message: 'You are not allowed to view this page',
            });
        }

        clientIp = clientIp.trim();
        const ipFound = ipWhitelist.some(ip => {
            if (ip.indexOf('-') !== -1) {
                const ipRange = ip.split('-').map(ip => ip.trim());
                return _this.inRange(clientIp, ipRange);
            }

            return _this.check_single_cidr(clientIp, ip);
        });

        if (ipFound) {
            return next();
        }

        return sendErrorResponse(req, res, {
            code: 400,
            message: 'You are not allowed to view this page',
        });
    },

    /**
     * @description Gets the ip of the client
     * @param {Object} req Object made available by express
     */
    getClientIp: function(req) {
        // Cloudflare Connecting Ip.
        // https://support.cloudflare.com/hc/en-us/articles/200170786-Restoring-original-visitor-IPs-Logging-visitor-IP-addresses
        let ip =
            req.headers['cf-connecting-ip'] ||
            req.headers['x-original-forwarded-for'] ||
            req.headers['x-forwarded-for'] ||
            req.connection.remoteAddress ||
            req.socket.remoteAddress ||
            req.connection.socket.remoteAddress;

        if (!ip) {
            return null;
        }

        ip = ip.split(',')[0];
        ip = ip.split(':').slice(-1); //in case the ip returned in a format: "::ffff:146.xxx.xxx.xxx"
        return ip;
    },

    // https://www.npmjs.com/package/ip-range-check
    check_single_cidr: function(addr, cidr) {
        try {
            const parsed_addr = ipaddr.process(addr);
            if (cidr.indexOf('/') === -1) {
                // handle case when ip is not CIDR
                const parsed_cidr_as_ip = ipaddr.process(cidr);
                if (
                    parsed_addr.kind() === 'ipv6' &&
                    parsed_cidr_as_ip.kind() === 'ipv6'
                ) {
                    return (
                        parsed_addr.toNormalizedString() ===
                        parsed_cidr_as_ip.toNormalizedString()
                    );
                }
                return parsed_addr.toString() == parsed_cidr_as_ip.toString();
            } else {
                const parsed_range = ipaddr.parseCIDR(cidr);
                return parsed_addr.match(parsed_range);
            }
        } catch (e) {
            return false;
        }
    },

    /**
     * @description converts an ip to a normal number, for comparison purposes
     * @param {String} ip a string container an ip address
     */
    IPtoNum: function(ip) {
        return Number(
            ip
                .split('.')
                .map(d => ('000' + d).substr(-3))
                .join('')
        );
    },

    inRange: function(ip, range) {
        const min = _this.IPtoNum(range[0]);
        const max = _this.IPtoNum(range[1]);
        ip = _this.IPtoNum(ip);

        if (isNaN(min) || isNaN(max) || isNaN(ip)) {
            return false;
        }

        return min <= ip && max >= ip;
    },
};

module.exports = _this;<|MERGE_RESOLUTION|>--- conflicted
+++ resolved
@@ -9,22 +9,6 @@
         const statusPageUrl = apiMiddleware.getStatusPageUrl(req);
         let statusPage;
 
-<<<<<<< HEAD
-        if (statusPageId && statusPageId.length && statusPageId !== 'null') {
-            statusPage = await StatusPageService.findOneBy({
-                _id: statusPageId,
-            });
-        } else {
-            statusPage = await StatusPageService.findOneBy({
-                domains: { $elemMatch: { domain: statusPageUrl } },
-            });
-        }
-        if (statusPage === null) {
-            return sendErrorResponse(req, res, {
-                code: 400,
-                message: 'Status Page name is null',
-            });
-=======
         try {
             if (
                 statusPageId &&
@@ -47,7 +31,6 @@
             }
         } catch (error) {
             return next();
->>>>>>> 74b91a51
         }
 
         if (!statusPage.enableIpWhitelist) {
