--- conflicted
+++ resolved
@@ -50,17 +50,10 @@
 }
 
 /**
-<<<<<<< HEAD
- * 
- * You should NEVER use this function. This is just used for tests.
- */
-async function deleteDatabase(){
-=======
  *
  * You should NEVER use this function. This is just used for tests.
  */
 async function deleteDatabase() {
->>>>>>> e4d5b4c4
     if (process.env['NODE_ENV'] === 'development') {
         await global.db.dropDatabase();
     }
@@ -89,9 +82,5 @@
     rename,
     updateMany,
     removeMany,
-<<<<<<< HEAD
-    deleteDatabase
-=======
     deleteDatabase,
->>>>>>> e4d5b4c4
 };