--- conflicted
+++ resolved
@@ -53,13 +53,8 @@
 # This should be 32 chars in length.
 encryptionKey: pg#K^C$-)IGOg6DYXDGq2jdmfws0MiR7
 
-<<<<<<< HEAD
-# Is backend on HTTPS?
-backendProtocol: 'https:'
-=======
 # Is backend on HTTPS? 
 backendProtocol: 'https'
->>>>>>> 8236bb32
 
 haraka:
     domain: 'fyipe.com'
