/**
 *
 * Copyright HackerBay, Inc.
 *
 */

const express = require('express');
const ProbeService = require('../services/probeService');
const MonitorService = require('../services/monitorService');
const router = express.Router();
const isAuthorizedAdmin = require('../middlewares/clusterAuthorization').isAuthorizedAdmin;
const isAuthorizedProbe = require('../middlewares/probeAuthorization').isAuthorizedProbe;
const sendErrorResponse = require('../middlewares/response').sendErrorResponse;
const sendItemResponse = require('../middlewares/response').sendItemResponse;
const sendListResponse = require('../middlewares/response').sendListResponse;
var getUser = require('../middlewares/user').getUser;
const { isAuthorized } = require('../middlewares/authorization');

router.post('/', isAuthorizedAdmin, async function (req, res) {
    try {
        let data = req.body;
        let probe = await ProbeService.create(data);
        return sendItemResponse(req, res, probe);
    } catch (error) {
        return sendErrorResponse(req, res, error);
    }
});

router.get('/', isAuthorizedAdmin, async function (req, res) {
    try {
        let probe = await ProbeService.findBy({});
        let count = await ProbeService.countBy({});
        return sendListResponse(req, res, probe, count);
    } catch (error) {
        return sendErrorResponse(req, res, error);
    }
});

router.put('/:id', isAuthorizedAdmin, async function (req, res) {
    try {
<<<<<<< HEAD
        let probe = await ProbeService.updateBy({ _id: req.params.id }, data);
=======
        let data = req.body;
        data._id = req.params.id;
        let probe = await ProbeService.update({ _id: req.params.id }, data);
>>>>>>> afffecf6
        return sendItemResponse(req, res, probe);
    } catch (error) {
        return sendErrorResponse(req, res, error);
    }
});

router.delete('/:id', isAuthorizedAdmin, async function (req, res) {
    try {
        let probe = await ProbeService.deleteBy({ _id: req.params.id });
        return sendItemResponse(req, res, probe);
    } catch (error) {
        return sendErrorResponse(req, res, error);
    }
});

router.get('/monitors', isAuthorizedProbe, async function (req, res) {
    try {
        let monitors = await MonitorService.getProbeMonitors(new Date(new Date().getTime() - (60 * 1000)));
        return sendListResponse(req, res, monitors, monitors.length);
    } catch (error) {
        return sendErrorResponse(req, res, error);
    }
});

router.post('/ping/:monitorId', isAuthorizedProbe, async function (req, response) {
    try {
        const { monitor, res, resp, type } = req.body;
        let status;
    
        if (type === 'api' || type === 'url') {
            let validUp = await (monitor && monitor.criteria && monitor.criteria.up ? ProbeService.conditions(res, resp, monitor.criteria.up) : false);
            let validDegraded = await (monitor && monitor.criteria && monitor.criteria.degraded ? ProbeService.conditions(res, resp, monitor.criteria.degraded) : false);
            let validDown = await (monitor && monitor.criteria && monitor.criteria.down ? ProbeService.conditions(res, resp, monitor.criteria.down) : false);
    
            if (validDown) {
                status = 'offline';
            } else if (validDegraded) {
                status = 'degraded';
            } else if (validUp) {
                status = 'online';
            } else {
                status = 'unknown';
            }
        }
    
        if (type === 'device') {
            if (res) {
                status = 'online';
            } else {
                status = 'offline';
            }
        }
    
        let data = req.body;
        data.responseTime = res || 0;
        data.responseStatus = resp && resp.status ? resp.status : null;
        data.status = status;
        data.probeId = req.probe && req.probe.id ? req.probe.id : null;
        data.monitorId = req.params.monitorId;
        let probe = await ProbeService.setTime(data);
        return sendItemResponse(req, response, probe);
    } catch (error) {
        return sendErrorResponse(req, response, error);
    }
});

router.post('/setTime/:monitorId', isAuthorizedProbe, async function (req, res) {
    try {
        let data = req.body;
        data.probeId = req.probe.id;
        data.monitorId = req.params.monitorId;
        let probe = await ProbeService.setTime(data);
        return sendItemResponse(req, res, probe);
    } catch (error) {
        return sendErrorResponse(req, res, error);
    }
});

router.post('/getTime/:monitorId', isAuthorizedProbe, async function (req, res) {
    try {
        let data = req.body;
        data.probeId = req.probe.id;
        data.monitorId = req.params.monitorId;
        let probe = await ProbeService.getTime(data);
        return sendItemResponse(req, res, probe);
    } catch (error) {
        return sendErrorResponse(req, res, error);
    }
});

router.get('/:projectId/probes', getUser, isAuthorized, async function (req, res) {
    try {
        var limit = req.query.limit || null;
        var skip = req.query.skip || null;
        let probe = await ProbeService.findBy({}, limit, skip);
        let count = await ProbeService.countBy({});
        return sendListResponse(req, res, probe, count);
    } catch (error) {
        return sendErrorResponse(req, res, error);
    }
});

module.exports = router;<|MERGE_RESOLUTION|>--- conflicted
+++ resolved
@@ -38,13 +38,8 @@
 
 router.put('/:id', isAuthorizedAdmin, async function (req, res) {
     try {
-<<<<<<< HEAD
+        let data = req.body;
         let probe = await ProbeService.updateBy({ _id: req.params.id }, data);
-=======
-        let data = req.body;
-        data._id = req.params.id;
-        let probe = await ProbeService.update({ _id: req.params.id }, data);
->>>>>>> afffecf6
         return sendItemResponse(req, res, probe);
     } catch (error) {
         return sendErrorResponse(req, res, error);
@@ -73,12 +68,12 @@
     try {
         const { monitor, res, resp, type } = req.body;
         let status;
-    
+
         if (type === 'api' || type === 'url') {
             let validUp = await (monitor && monitor.criteria && monitor.criteria.up ? ProbeService.conditions(res, resp, monitor.criteria.up) : false);
             let validDegraded = await (monitor && monitor.criteria && monitor.criteria.degraded ? ProbeService.conditions(res, resp, monitor.criteria.degraded) : false);
             let validDown = await (monitor && monitor.criteria && monitor.criteria.down ? ProbeService.conditions(res, resp, monitor.criteria.down) : false);
-    
+
             if (validDown) {
                 status = 'offline';
             } else if (validDegraded) {
@@ -89,7 +84,7 @@
                 status = 'unknown';
             }
         }
-    
+
         if (type === 'device') {
             if (res) {
                 status = 'online';
@@ -97,7 +92,7 @@
                 status = 'offline';
             }
         }
-    
+
         let data = req.body;
         data.responseTime = res || 0;
         data.responseStatus = resp && resp.status ? resp.status : null;
