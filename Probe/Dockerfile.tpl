--- conflicted
+++ resolved
@@ -3,11 +3,7 @@
 #
 
 # Pull base image nodejs image.
-<<<<<<< HEAD
-FROM node:22.8
-=======
 FROM node:22.9
->>>>>>> 931999c3
 RUN mkdir /tmp/npm &&  chmod 2777 /tmp/npm && chown 1000:1000 /tmp/npm && npm config set cache /tmp/npm --global
 
 RUN npm config set fetch-retries 5
