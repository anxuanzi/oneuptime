import {
    Column,
    Entity,
    Index,
    JoinColumn,
    JoinTable,
    ManyToMany,
    ManyToOne,
} from 'typeorm';
import BaseModel from 'Common/Models/BaseModel';
import User from './User';
import Project from './Project';
import CrudApiEndpoint from 'Common/Types/Database/CrudApiEndpoint';
import SlugifyColumn from 'Common/Types/Database/SlugifyColumn';
import Route from 'Common/Types/API/Route';
import TableColumnType from 'Common/Types/Database/TableColumnType';
import TableColumn from 'Common/Types/Database/TableColumn';
import ColumnType from 'Common/Types/Database/ColumnType';
import ObjectID from 'Common/Types/ObjectID';
import ColumnLength from 'Common/Types/Database/ColumnLength';
import TableAccessControl from 'Common/Types/Database/AccessControl/TableAccessControl';
import Permission from 'Common/Types/Permission';
import ColumnAccessControl from 'Common/Types/Database/AccessControl/ColumnAccessControl';
import TenantColumn from 'Common/Types/Database/TenantColumn';
import TableMetadata from 'Common/Types/Database/TableMetadata';
import EnableWorkflow from 'Common/Types/Model/EnableWorkflow';
import IconProp from 'Common/Types/Icon/IconProp';
import Label from './Label';
import MonitorType from 'Common/Types/Monitor/MonitorType';
import AccessControlColumn from 'Common/Types/Database/AccessControlColumn';
import MonitorStatus from './MonitorStatus';
import { JSONObject } from 'Common/Types/JSON';
import EnableDocumentation from 'Common/Types/Model/EnableDocumentation';
import MonitorSteps from 'Common/Types/Monitor/MonitorSteps';

@EnableDocumentation()
@AccessControlColumn('labels')
@TenantColumn('projectId')
@TableAccessControl({
    create: [
        Permission.ProjectOwner,
        Permission.ProjectAdmin,
        Permission.ProjectMember,
        Permission.CanCreateProjectMonitor,
    ],
    read: [
        Permission.ProjectOwner,
        Permission.ProjectAdmin,
        Permission.ProjectMember,
        Permission.CanReadProjectMonitor,
    ],
    delete: [
        Permission.ProjectOwner,
        Permission.ProjectAdmin,
        Permission.ProjectMember,
        Permission.CanDeleteProjectMonitor,
    ],
    update: [
        Permission.ProjectOwner,
        Permission.ProjectAdmin,
        Permission.ProjectMember,
        Permission.CanEditProjectMonitor,
    ],
})
@EnableWorkflow({
    create: true,
    delete: true,
    update: true,
    read: true,
})
@CrudApiEndpoint(new Route('/monitor'))
@SlugifyColumn('name', 'slug')
@Entity({
    name: 'Monitor',
})
@TableMetadata({
    tableName: 'Monitor',
    singularName: 'Monitor',
    pluralName: 'Monitors',
    icon: IconProp.AltGlobe,
    tableDescription:
        'Monitor is anything that monitors your API, Websites, IP, Network or more. You can also create static monitor that does not monitor anything.',
})
export default class Monitor extends BaseModel {
    @ColumnAccessControl({
        create: [
            Permission.ProjectOwner,
            Permission.ProjectAdmin,
            Permission.ProjectMember,
            Permission.CanCreateProjectMonitor,
        ],
        read: [
            Permission.ProjectOwner,
            Permission.ProjectAdmin,
            Permission.ProjectMember,
            Permission.CanReadProjectMonitor,
        ],
        update: [],
    })
    @TableColumn({
        manyToOneRelationColumn: 'projectId',
        type: TableColumnType.Entity,
        modelType: Project,
        title: 'Project',
        description:
            'Relation to Project Resource in which this object belongs',
    })
    @ManyToOne(
        (_type: string) => {
            return Project;
        },
        {
            eager: false,
            nullable: true,
            onDelete: 'CASCADE',
            orphanedRowAction: 'nullify',
        }
    )
    @JoinColumn({ name: 'projectId' })
    public project?: Project = undefined;

    @ColumnAccessControl({
        create: [
            Permission.ProjectOwner,
            Permission.ProjectAdmin,
            Permission.ProjectMember,
            Permission.CanCreateProjectMonitor,
        ],
        read: [
            Permission.ProjectOwner,
            Permission.ProjectAdmin,
            Permission.ProjectMember,
            Permission.CanReadProjectMonitor,
        ],
        update: [],
    })
    @Index()
    @TableColumn({
        type: TableColumnType.ObjectID,
        required: true,
        canReadOnPopulate: true,
        title: 'Project ID',
        description:
            'ID of your OneUptime Project in which this object belongs',
    })
    @Column({
        type: ColumnType.ObjectID,
        nullable: false,
        transformer: ObjectID.getDatabaseTransformer(),
    })
    public projectId?: ObjectID = undefined;

    @ColumnAccessControl({
        create: [
            Permission.ProjectOwner,
            Permission.ProjectAdmin,
            Permission.ProjectMember,
            Permission.CanCreateProjectMonitor,
        ],
        read: [
            Permission.ProjectOwner,
            Permission.ProjectAdmin,
            Permission.ProjectMember,
            Permission.CanReadProjectMonitor,
        ],
        update: [
            Permission.ProjectOwner,
            Permission.ProjectAdmin,
            Permission.ProjectMember,
            Permission.CanEditProjectMonitor,
        ],
    })
    @Index()
    @TableColumn({
        required: true,
        type: TableColumnType.ShortText,
        title: 'Name',
        description: 'Any friendly name for this monitor',
        canReadOnPopulate: true,
    })
    @Column({
        nullable: false,
        type: ColumnType.ShortText,
        length: ColumnLength.ShortText,
    })
    public name?: string = undefined;

    @ColumnAccessControl({
        create: [
            Permission.ProjectOwner,
            Permission.ProjectAdmin,
            Permission.ProjectMember,
            Permission.CanCreateProjectMonitor,
        ],
        read: [
            Permission.ProjectOwner,
            Permission.ProjectAdmin,
            Permission.ProjectMember,
            Permission.CanReadProjectMonitor,
        ],
        update: [
            Permission.ProjectOwner,
            Permission.ProjectAdmin,
            Permission.ProjectMember,
            Permission.CanEditProjectMonitor,
        ],
    })
    @TableColumn({
        required: false,
        type: TableColumnType.LongText,
        title: 'Description',
<<<<<<< HEAD
        description: 'Any friendly description for this monitor',
=======
        description: 'Friendly description that will help you remember',
>>>>>>> 6cb904f6
    })
    @Column({
        nullable: true,
        type: ColumnType.LongText,
        length: ColumnLength.LongText,
    })
    public description?: string = undefined;

    @Index()
    @ColumnAccessControl({
        create: [
            Permission.ProjectOwner,
            Permission.ProjectAdmin,
            Permission.ProjectMember,
            Permission.CanCreateProjectMonitor,
        ],
        read: [
            Permission.ProjectOwner,
            Permission.ProjectAdmin,
            Permission.ProjectMember,
            Permission.CanReadProjectMonitor,
        ],
        update: [],
    })
    @TableColumn({
        required: true,
        unique: true,
        type: TableColumnType.Slug,
        title: 'Slug',
        description: 'Friendly globally unique name for your object',
    })
    @Column({
        nullable: false,
        type: ColumnType.Slug,
        length: ColumnLength.Slug,
        unique: true,
    })
    public slug?: string = undefined;

    @ColumnAccessControl({
        create: [
            Permission.ProjectOwner,
            Permission.ProjectAdmin,
            Permission.ProjectMember,
            Permission.CanCreateProjectMonitor,
        ],
        read: [
            Permission.ProjectOwner,
            Permission.ProjectAdmin,
            Permission.ProjectMember,
            Permission.CanReadProjectMonitor,
        ],
        update: [],
    })
    @TableColumn({
        manyToOneRelationColumn: 'createdByUserId',
        type: TableColumnType.Entity,
        modelType: User,
        title: 'Created by User',
        description:
            'Relation to User who created this object (if this object was created by a User)',
    })
    @ManyToOne(
        (_type: string) => {
            return User;
        },
        {
            eager: false,
            nullable: true,
            onDelete: 'CASCADE',
            orphanedRowAction: 'nullify',
        }
    )
    @JoinColumn({ name: 'createdByUserId' })
    public createdByUser?: User = undefined;

    @ColumnAccessControl({
        create: [
            Permission.ProjectOwner,
            Permission.ProjectAdmin,
            Permission.ProjectMember,
            Permission.CanCreateProjectMonitor,
        ],
        read: [
            Permission.ProjectOwner,
            Permission.ProjectAdmin,
            Permission.ProjectMember,
            Permission.CanReadProjectMonitor,
        ],
        update: [],
    })
    @TableColumn({
        type: TableColumnType.ObjectID,
        title: 'Created by User ID',
        description:
            'User ID who created this object (if this object was created by a User)',
    })
    @Column({
        type: ColumnType.ObjectID,
        nullable: true,
        transformer: ObjectID.getDatabaseTransformer(),
    })
    public createdByUserId?: ObjectID = undefined;

    @ColumnAccessControl({
        create: [],
        read: [],
        update: [],
    })
    @TableColumn({
        manyToOneRelationColumn: 'deletedByUserId',
        type: TableColumnType.Entity,
        title: 'Deleted by User',
        description:
            'Relation to User who deleted this object (if this object was deleted by a User)',
    })
    @ManyToOne(
        (_type: string) => {
            return User;
        },
        {
            cascade: false,
            eager: false,
            nullable: true,
            onDelete: 'CASCADE',
            orphanedRowAction: 'nullify',
        }
    )
    @JoinColumn({ name: 'deletedByUserId' })
    public deletedByUser?: User = undefined;

    @ColumnAccessControl({
        create: [],
        read: [],
        update: [],
    })
    @TableColumn({
        type: TableColumnType.ObjectID,
        title: 'Deleted by User ID',
        description:
            'User ID who deleted this object (if this object was deleted by a User)',
    })
    @Column({
        type: ColumnType.ObjectID,
        nullable: true,
        transformer: ObjectID.getDatabaseTransformer(),
    })
    public deletedByUserId?: ObjectID = undefined;

    @ColumnAccessControl({
        create: [
            Permission.ProjectOwner,
            Permission.ProjectAdmin,
            Permission.ProjectMember,
            Permission.CanCreateProjectMonitor,
        ],
        read: [
            Permission.ProjectOwner,
            Permission.ProjectAdmin,
            Permission.ProjectMember,
            Permission.CanReadProjectMonitor,
        ],
        update: [
            Permission.ProjectOwner,
            Permission.ProjectAdmin,
            Permission.ProjectMember,
            Permission.CanEditProjectMonitor,
        ],
    })
    @TableColumn({
        required: false,
        type: TableColumnType.EntityArray,
        modelType: Label,
        title: 'Labels',
        description:
            'Relation to Labels Array where this object is categorized in.',
    })
    @ManyToMany(
        () => {
            return Label;
        },
        { eager: false }
    )
    @JoinTable({
        name: 'MonitorLabel',
        inverseJoinColumn: {
            name: 'labelId',
            referencedColumnName: '_id',
        },
        joinColumn: {
            name: 'monitorId',
            referencedColumnName: '_id',
        },
    })
    public labels?: Array<Label> = undefined;

    @ColumnAccessControl({
        create: [
            Permission.ProjectOwner,
            Permission.ProjectAdmin,
            Permission.ProjectMember,
            Permission.CanCreateProjectMonitor,
        ],
        read: [
            Permission.ProjectOwner,
            Permission.ProjectAdmin,
            Permission.ProjectMember,
            Permission.CanReadProjectMonitor,
        ],
        update: [],
    })
    @TableColumn({
        required: true,
        type: TableColumnType.MonitorType,
        title: 'Monitor Type',
        description: 'Whats the type of this monitor? Website? API? etc.',
    })
    @Column({
        nullable: false,
        type: ColumnType.ShortText,
        length: ColumnLength.ShortText,
    })
    public monitorType?: MonitorType = undefined;

    @ColumnAccessControl({
        create: [
            Permission.ProjectOwner,
            Permission.ProjectAdmin,
            Permission.ProjectMember,
            Permission.CanCreateProjectMonitor,
        ],
        read: [
            Permission.ProjectOwner,
            Permission.ProjectAdmin,
            Permission.ProjectMember,
            Permission.CanReadProjectMonitor,
        ],
        update: [
            Permission.ProjectOwner,
            Permission.ProjectAdmin,
            Permission.ProjectMember,
            Permission.CanEditProjectMonitor,
        ],
    })
    @TableColumn({
        manyToOneRelationColumn: 'currentMonitorStatusId',
        type: TableColumnType.Entity,
        modelType: MonitorStatus,
        title: 'Current Monitor Status',
        description: 'Whats the current status of this monitor?',
    })
    @ManyToOne(
        (_type: string) => {
            return MonitorStatus;
        },
        {
            eager: false,
            nullable: true,
            orphanedRowAction: 'nullify',
        }
    )
    @JoinColumn({ name: 'currentMonitorStatusId' })
    public currentMonitorStatus?: MonitorStatus = undefined;

    @ColumnAccessControl({
        create: [
            Permission.ProjectOwner,
            Permission.ProjectAdmin,
            Permission.ProjectMember,
            Permission.CanCreateProjectMonitor,
        ],
        read: [
            Permission.ProjectOwner,
            Permission.ProjectAdmin,
            Permission.ProjectMember,
            Permission.CanReadProjectMonitor,
        ],
        update: [
            Permission.ProjectOwner,
            Permission.ProjectAdmin,
            Permission.ProjectMember,
            Permission.CanEditProjectMonitor,
        ],
    })
    @Index()
    @TableColumn({
        type: TableColumnType.ObjectID,
        required: true,
        title: 'Current Monitor Status ID',
        description: 'Whats the current status ID of this monitor?',
    })
    @Column({
        type: ColumnType.ObjectID,
        nullable: false,
        transformer: ObjectID.getDatabaseTransformer(),
    })
    public currentMonitorStatusId?: ObjectID = undefined;

    @ColumnAccessControl({
        create: [
            Permission.ProjectOwner,
            Permission.ProjectAdmin,
            Permission.ProjectMember,
            Permission.CanCreateProjectMonitor,
        ],
        read: [
            Permission.ProjectOwner,
            Permission.ProjectAdmin,
            Permission.ProjectMember,
            Permission.CanReadProjectMonitor,
        ],
        update: [
            Permission.ProjectOwner,
            Permission.ProjectAdmin,
            Permission.ProjectMember,
            Permission.CanEditProjectMonitor,
        ],
    })
    @TableColumn({
        type: TableColumnType.JSON,
        required: false,
        title: 'Monitor Steps',
        description: 'What would you like to monitor and whats the criteria?',
    })
    @Column({
        type: ColumnType.JSON,
        nullable: true,
        transformer: MonitorSteps.getDatabaseTransformer(),
    })
    public monitorSteps?: MonitorSteps = undefined;

    @ColumnAccessControl({
        create: [
            Permission.ProjectOwner,
            Permission.ProjectAdmin,
            Permission.ProjectMember,
            Permission.CanCreateProjectMonitor,
        ],
        read: [
            Permission.ProjectOwner,
            Permission.ProjectAdmin,
            Permission.ProjectMember,
            Permission.CanReadProjectMonitor,
        ],
        update: [
            Permission.ProjectOwner,
            Permission.ProjectAdmin,
            Permission.ProjectMember,
            Permission.CanEditProjectMonitor,
        ],
    })
    @Index()
    @TableColumn({
        required: false,
        type: TableColumnType.ShortText,
        title: 'Monitoring Interval',
        description:
            'How often would you like OneUptime to monitor this resource?',
    })
    @Column({
        nullable: true,
        type: ColumnType.ShortText,
        length: ColumnLength.ShortText,
    })
    public monitoringInterval?: string = undefined;

    @ColumnAccessControl({
        create: [
            Permission.ProjectOwner,
            Permission.ProjectAdmin,
            Permission.ProjectMember,
            Permission.CanCreateProjectMonitor,
        ],
        read: [
            Permission.ProjectOwner,
            Permission.ProjectAdmin,
            Permission.ProjectMember,
            Permission.CanReadProjectMonitor,
        ],
        update: [
            Permission.ProjectOwner,
            Permission.ProjectAdmin,
            Permission.ProjectMember,
            Permission.CanEditProjectMonitor,
        ],
    })
    @TableColumn({
        isDefaultValueColumn: false,
        required: false,
        type: TableColumnType.JSON,
        title: 'Custom Fields',
        description: 'Custom Fields on this resource.',
    })
    @Column({
        type: ColumnType.JSON,
        nullable: true,
    })
    public customFields?: JSONObject = undefined;
}<|MERGE_RESOLUTION|>--- conflicted
+++ resolved
@@ -209,11 +209,7 @@
         required: false,
         type: TableColumnType.LongText,
         title: 'Description',
-<<<<<<< HEAD
-        description: 'Any friendly description for this monitor',
-=======
         description: 'Friendly description that will help you remember',
->>>>>>> 6cb904f6
     })
     @Column({
         nullable: true,
