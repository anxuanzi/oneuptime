import React, { Component } from 'react';
import { bindActionCreators } from 'redux';
import { connect } from 'react-redux';
import PropTypes from 'prop-types';
import uuid from 'uuid';
import { reduxForm, Field, formValueSelector } from 'redux-form';
import {
    createMonitor,
    createMonitorSuccess,
    createMonitorFailure,
    resetCreateMonitor,
    editMonitor,
    editMonitorSwitch,
    setMonitorCriteria,
    addSeat,
} from '../../actions/monitor';
import { RenderField } from '../basic/RenderField';
import { makeCriteria } from '../../config';
import { FormLoader } from '../basic/Loader';
import AddSeats from '../modals/AddSeats';
import { openModal, closeModal } from '../../actions/modal';
import {
    fetchMonitorCriteria,
    fetchMonitorsIncidents,
    fetchMonitorsSubscribers,
} from '../../actions/monitor';
import { showUpgradeForm } from '../../actions/project';
import ShouldRender from '../basic/ShouldRender';
import SubProjectSelector from '../basic/SubProjectSelector';
import { fetchSchedules, scheduleSuccess } from '../../actions/schedule';
import ApiAdvance from './ApiAdvance';
import ResponseComponent from './ResponseComponent';
import { User } from '../../config';
import { ValidateField } from '../../config';
import { RenderSelect } from '../basic/RenderSelect';
import AceEditor from 'react-ace';
import 'brace/mode/javascript';
import 'brace/theme/github';
import { logEvent } from '../../analytics';
import { SHOULD_LOG_ANALYTICS } from '../../config';
import Tooltip from '../basic/Tooltip';
const selector = formValueSelector('NewMonitor');

class NewMonitor extends Component {
    constructor(props) {
        super(props);
        this.state = {
            upgradeModalId: uuid.v4(),
            advance: false,
            script: '',
            type: props.edit ? props.editMonitorProp.type : props.type,
        };
    }

    componentDidMount() {
        const userId = User.getUserId();
        const projectMember = this.props.currentProject.users.find(
            user => user.userId === userId
        );
        //load call schedules
        if (projectMember)
            this.props.fetchSchedules(this.props.currentProject._id);
        this.props.fetchMonitorCriteria();
    }

    //Client side validation
    validate = values => {
        const errors = {};
        if (!ValidateField.text(values[`name_${this.props.index}`])) {
            errors.name = 'Name is required.';
        }
        if (values[`type_${this.props.index}`] === 'url') {
            if (!ValidateField.text(values[`url_${this.props.index}`])) {
                errors.url = 'URL is required.';
            } else if (!ValidateField.url(values[`url_${this.props.index}`])) {
                errors.url = 'URL is invalid.';
            }
        }

        if (values[`type_${this.props.index}`] === 'device') {
            if (!ValidateField.text(values[`deviceId_${this.props.index}`])) {
                errors.deviceId = 'Device ID is required.';
            } else if (
                !ValidateField.url(values[`deviceId_${this.props.index}`])
            ) {
                errors.deviceId = 'Device ID is invalid.';
            }
        }

        if (!values['monitorCategoriesId']) {
            errors.monitorCategories = 'Monitor Category is required';
        }

        return errors;
    };

    componentDidUpdate() {
        const { monitor } = this.props;
        if (
            monitor.newMonitor.error ===
            "You can't add any more monitors. Please upgrade plan."
        ) {
            this.props.showUpgradeForm();
        }
    }

    submitForm = values => {
        const thisObj = this;

        const { upgradeModalId } = this.state;
        const postObj = { data: {}, criteria: {} };
        postObj.projectId = values[`subProject_${this.props.index}`];
        postObj.componentId = thisObj.props.componentId;
        postObj.name = values[`name_${this.props.index}`];
        postObj.type = values[`type_${this.props.index}`]
            ? values[`type_${this.props.index}`]
            : this.props.edit
            ? this.props.editMonitorProp.type
            : this.props.type;
        postObj.monitorCategoryId =
            values[`monitorCategoryId_${this.props.index}`];
        postObj.callScheduleId = values[`callSchedule_${this.props.index}`];
        if (!postObj.projectId)
            postObj.projectId = this.props.currentProject._id;
        if (postObj.type === 'manual')
            postObj.data.description =
                values[`description_${this.props.index}`] || null;

        if (postObj.type === 'device')
            postObj.data.deviceId = values[`deviceId_${this.props.index}`];

        if (postObj.type === 'url' || postObj.type === 'api')
            postObj.data.url = values[`url_${this.props.index}`];

        if (postObj.type === 'script') {
            postObj.data.script = thisObj.state.script;
        }

        if (
            postObj.type === 'url' ||
            postObj.type === 'api' ||
            postObj.type === 'server-monitor' ||
            postObj.type === 'script'
        ) {
            if (
                values &&
                values[`up_${this.props.index}`] &&
                values[`up_${this.props.index}`].length
            ) {
                postObj.criteria.up = makeCriteria(
                    values[`up_${this.props.index}`]
                );
                postObj.criteria.up.createAlert =
                    values && values[`up_${this.props.index}_createAlert`]
                        ? true
                        : false;
                postObj.criteria.up.autoAcknowledge =
                    values && values[`up_${this.props.index}_autoAcknowledge`]
                        ? true
                        : false;
                postObj.criteria.up.autoResolve =
                    values && values[`up_${this.props.index}_autoResolve`]
                        ? true
                        : false;
            }

            if (
                values &&
                values[`degraded_${this.props.index}`] &&
                values[`degraded_${this.props.index}`].length
            ) {
                postObj.criteria.degraded = makeCriteria(
                    values[`degraded_${this.props.index}`]
                );
                postObj.criteria.degraded.createAlert =
                    values && values[`degraded_${this.props.index}_createAlert`]
                        ? true
                        : false;
                postObj.criteria.degraded.autoAcknowledge =
                    values &&
                    values[`degraded_${this.props.index}_autoAcknowledge`]
                        ? true
                        : false;
                postObj.criteria.degraded.autoResolve =
                    values && values[`degraded_${this.props.index}_autoResolve`]
                        ? true
                        : false;
            }

            if (
                values &&
                values[`down_${this.props.index}`] &&
                values[`down_${this.props.index}`].length
            ) {
                postObj.criteria.down = makeCriteria(
                    values[`down_${this.props.index}`]
                );
                postObj.criteria.down.createAlert =
                    values && values[`down_${this.props.index}_createAlert`]
                        ? true
                        : false;
                postObj.criteria.down.autoAcknowledge =
                    values && values[`down_${this.props.index}_autoAcknowledge`]
                        ? true
                        : false;
                postObj.criteria.down.autoResolve =
                    values && values[`down_${this.props.index}_autoResolve`]
                        ? true
                        : false;
            }
        }
        if (postObj.type === 'api') {
            if (
                values &&
                values[`method_${this.props.index}`] &&
                values[`method_${this.props.index}`].length
            ) {
                postObj.method = values[`method_${this.props.index}`];
            }
            if (
                values &&
                values[`headers_${this.props.index}`] &&
                values[`headers_${this.props.index}`].length
            ) {
                postObj.headers = values[`headers_${this.props.index}`];
            }
            if (
                values &&
                values[`bodyType_${this.props.index}`] &&
                values[`bodyType_${this.props.index}`].length
            ) {
                postObj.bodyType = values[`bodyType_${this.props.index}`];
            }
            if (
                values &&
                values[`formData_${this.props.index}`] &&
                values[`formData_${this.props.index}`].length &&
                (postObj.bodyType === 'form-data' ||
                    postObj.bodyType === 'x-www-form-urlencoded')
            ) {
                postObj.formData = values[`formData_${this.props.index}`];
            }
            if (
                values &&
                values[`text_${this.props.index}`] &&
                values[`text_${this.props.index}`].length &&
                !(
                    postObj.bodyType === 'form-data' ||
                    postObj.bodyType === 'x-www-form-urlencoded'
                )
            ) {
                postObj.text = values[`text_${this.props.index}`];
            }
        }

        if (this.props.edit) {
            const { monitorId } = this.props;
            postObj._id = this.props.editMonitorProp._id;
            this.props.editMonitor(postObj.projectId, postObj).then(() => {
                thisObj.props.destroy();
                if (monitorId === this.props.editMonitorProp._id) {
                    this.props.fetchMonitorsIncidents(
                        postObj.projectId,
                        this.props.editMonitorProp._id,
                        0,
                        5
                    );
                    this.props.fetchMonitorsSubscribers(
                        postObj.projectId,
                        this.props.editMonitorProp._id,
                        0,
                        5
                    );
                } else {
                    this.props.fetchMonitorsIncidents(
                        postObj.projectId,
                        this.props.editMonitorProp._id,
                        0,
                        3
                    );
                }
                if (SHOULD_LOG_ANALYTICS) {
                    logEvent('Monitor Edit', values);
                }
            });
        } else {
            this.props.createMonitor(postObj.projectId, postObj).then(
                () => {
                    thisObj.props.reset();
<<<<<<< HEAD
                    if (SHOULD_LOG_ANALYTICS) {
=======
                    thisObj.props.closeCreateMonitorModal();
                    if (!IS_DEV) {
>>>>>>> 0c28095d
                        logEvent('Add New Monitor', values);
                    }
                },
                error => {
                    if (
                        error &&
                        error.message &&
                        error.message ===
                            "You can't add any more monitors. Please add an extra seat to add more monitors."
                    ) {
                        thisObj.props.openModal({
                            id: upgradeModalId,
                            onClose: () => '',
                            onConfirm: () =>
                                thisObj.props.addSeat(
                                    thisObj.props.currentProject._id
                                ),
                            content: AddSeats,
                        });
                    }
                }
            );
        }

        this.setState({
            advance: false,
            script: '',
            type: this.props.edit
                ? this.props.editMonitorProp.type
                : this.props.type,
        });
    };

    scheduleChange = (e, value) => {
        //load call schedules
        if (value && value !== '') {
            this.props.fetchSchedules(value);
        } else {
            const userId = User.getUserId();
            const projectMember = this.props.currentProject.users.find(
                user => user.userId === userId
            );
            if (projectMember)
                this.props.fetchSchedules(this.props.currentProject._id);
        }
    };

    cancelEdit = () => {
        this.props.editMonitorSwitch(this.props.index);
        if (SHOULD_LOG_ANALYTICS) {
            logEvent('Monitor Edit Cancelled', {});
        }
    };

    openAdvance = () => {
        this.setState({ advance: !this.state.advance });
    };

    changeBox = (e, value) => {
        this.setState({ advance: false, type: value });
        this.props.setMonitorCriteria(
            this.props.name,
            this.props.category,
            this.props.subProject,
            this.props.schedule,
            value
        );
    };

    scriptTextChange = newValue => {
        this.setState({ script: newValue });
    };

    monitorTypeDescription = {
        url:
            'Monitor your website and get notified when it goes down or performs poorly.',
        device:
            'Monitor IoT devices constantly and notify your team when they do not behave the way you want.',
        manual: (
            <>
                Manual monitors do not monitor any resource. You can change
                monitor status by using{' '}
                <a href="https://docs.fyipe.com">Fyipe’s API</a>. This is
                helpful when you use different monitoring tool but want to
                record monitor status on Fyipe.
            </>
        ),
        api: (
            <>
                Monitor{' '}
                <a href="https://en.wikipedia.org/wiki/Representational_state_transfer">
                    REST
                </a>{' '}
                endpoints constantly and notify your team when they do not
                behave the way you want.
            </>
        ),
        script:
            'Run custom JavaScript script and alerts you when script fails.',
        'server-monitor':
            'Monitor servers constantly and notify your team when they do not behave the way you want.',
    };

    render() {
        const requesting =
            (this.props.monitor.newMonitor.requesting && !this.props.edit) ||
            (this.props.monitor.editMonitor.requesting && this.props.edit);

        const { handleSubmit, subProjects, schedules } = this.props;
        const { monitorCategoryList } = this.props;
        const type = this.state.type;

        return (
            <div className="Box-root Margin-bottom--12">
                <div className="bs-ContentSection Card-root Card-shadow--medium">
                    <div className="Box-root">
                        <div className="bs-ContentSection-content Box-root Box-divider--surface-bottom-1 Flex-flex Flex-alignItems--center Flex-justifyContent--spaceBetween Padding-horizontal--20 Padding-vertical--16">
                            <div className="Box-root">
                                <span className="Text-color--inherit Text-display--inline Text-fontSize--16 Text-fontWeight--medium Text-lineHeight--24 Text-typeface--base Text-wrap--wrap">
                                    <span>
                                        <ShouldRender if={!this.props.edit}>
                                            <span>New Monitor</span>
                                        </ShouldRender>

                                        <ShouldRender if={this.props.edit}>
                                            <span>
                                                Edit Monitor
                                                {this.props.editMonitorProp &&
                                                this.props.editMonitorProp.name
                                                    ? ' - ' +
                                                      this.props.editMonitorProp
                                                          .name
                                                    : null}
                                            </span>
                                        </ShouldRender>
                                    </span>
                                </span>
                                <p>
                                    <ShouldRender if={!this.props.edit}>
                                        <span>
                                            Monitor any resources (Websites,
                                            API, Servers, IoT Devices and more)
                                            constantly and notify your team when
                                            they do not behave the way you want.
                                        </span>
                                    </ShouldRender>
                                    <ShouldRender if={this.props.edit}>
                                        <span>
                                            Edit Name and URL of
                                            {this.props.editMonitorProp &&
                                            this.props.editMonitorProp.name
                                                ? ` ${this.props.editMonitorProp.name}`
                                                : ''}
                                        </span>
                                    </ShouldRender>
                                </p>
                            </div>
                        </div>

                        <form
                            id="form-new-monitor"
                            onSubmit={handleSubmit(this.submitForm)}
                        >
                            <div
                                className="bs-ContentSection-content Box-root Box-background--offset Box-divider--surface-bottom-1 Padding-vertical--2"
                                style={{ boxShadow: 'none' }}
                            >
                                <div>
                                    <div className="bs-Fieldset-wrapper Box-root Margin-bottom--2">
                                        <fieldset className="bs-Fieldset">
                                            <div className="bs-Fieldset-rows">
                                                <div className="bs-Fieldset-row">
                                                    <label className="bs-Fieldset-label">
                                                        Name
                                                    </label>
                                                    <div className="bs-Fieldset-fields">
                                                        <Field
                                                            className="db-BusinessSettings-input TextInput bs-TextInput"
                                                            component={
                                                                RenderField
                                                            }
                                                            type="text"
                                                            name={`name_${this.props.index}`}
                                                            id="name"
                                                            placeholder="Home Page"
                                                            disabled={
                                                                requesting
                                                            }
                                                            validate={
                                                                ValidateField.text
                                                            }
                                                        />
                                                    </div>
                                                </div>
                                                <ShouldRender
                                                    if={
                                                        monitorCategoryList &&
                                                        monitorCategoryList.length >
                                                            0
                                                    }
                                                >
                                                    <div className="bs-Fieldset-row">
                                                        <label className="bs-Fieldset-label">
                                                            Monitor Category
                                                        </label>
                                                        <div className="bs-Fieldset-fields">
                                                            <Field
                                                                className="db-select-nw"
                                                                component={
                                                                    RenderSelect
                                                                }
                                                                name={`monitorCategoryId_${this.props.index}`}
                                                                id="monitorCategory"
                                                                placeholder="Choose Monitor Category"
                                                                disabled={
                                                                    requesting
                                                                }
                                                                options={[
                                                                    {
                                                                        value:
                                                                            '',
                                                                        label:
                                                                            'Select monitor category',
                                                                    },
                                                                    ...(monitorCategoryList &&
                                                                    monitorCategoryList.length >
                                                                        0
                                                                        ? monitorCategoryList.map(
                                                                              category => ({
                                                                                  value:
                                                                                      category._id,
                                                                                  label:
                                                                                      category.name,
                                                                              })
                                                                          )
                                                                        : []),
                                                                ]}
                                                            />
                                                        </div>
                                                    </div>
                                                </ShouldRender>
                                                <ShouldRender
                                                    if={!this.props.edit}
                                                >
                                                    <div className="bs-Fieldset-row">
                                                        <label className="bs-Fieldset-label">
                                                            Monitor Type
                                                        </label>

                                                        <div className="bs-Fieldset-fields">
                                                            <span className="flex">
                                                                <Field
                                                                    className="db-select-nw"
                                                                    component={
                                                                        RenderSelect
                                                                    }
                                                                    name={`type_${this.props.index}`}
                                                                    id="type"
                                                                    placeholder="Monitor Type"
                                                                    disabled={
                                                                        requesting
                                                                    }
                                                                    onChange={(
                                                                        e,
                                                                        v
                                                                    ) =>
                                                                        this.changeBox(
                                                                            e,
                                                                            v
                                                                        )
                                                                    }
                                                                    validate={
                                                                        ValidateField.select
                                                                    }
                                                                    options={[
                                                                        {
                                                                            value:
                                                                                '',
                                                                            label:
                                                                                'Select monitor type',
                                                                        },
                                                                        {
                                                                            value:
                                                                                'url',
                                                                            label:
                                                                                'Website',
                                                                        },
                                                                        {
                                                                            value:
                                                                                'device',
                                                                            label:
                                                                                'IoT Device',
                                                                        },
                                                                        {
                                                                            value:
                                                                                'manual',
                                                                            label:
                                                                                'Manual',
                                                                        },
                                                                        {
                                                                            value:
                                                                                'api',
                                                                            label:
                                                                                'API',
                                                                        },
                                                                        {
                                                                            value:
                                                                                'script',
                                                                            label:
                                                                                'Script',
                                                                        },
                                                                        {
                                                                            value:
                                                                                'server-monitor',
                                                                            label:
                                                                                'Server',
                                                                        },
                                                                    ]}
                                                                />
                                                                <Tooltip title="Monitor Types">
                                                                    <div>
                                                                        <p>
                                                                            {' '}
                                                                            <b>
                                                                                What
                                                                                are
                                                                                monitors?
                                                                            </b>
                                                                        </p>
                                                                        <p>
                                                                            {' '}
                                                                            Monitors
                                                                            lets
                                                                            you
                                                                            monitor
                                                                            any
                                                                            reosurces
                                                                            you
                                                                            have
                                                                            like
                                                                            API&#39;s,
                                                                            Websites,
                                                                            Servers,
                                                                            Containers,
                                                                            IoT
                                                                            device
                                                                            or
                                                                            more.{' '}
                                                                        </p>
                                                                    </div>

                                                                    <div
                                                                        style={{
                                                                            marginTop:
                                                                                '5px',
                                                                        }}
                                                                    >
                                                                        <p>
                                                                            {' '}
                                                                            <b>
                                                                                Website
                                                                                Monitors
                                                                            </b>
                                                                        </p>
                                                                        <p>
                                                                            {' '}
                                                                            Monitor
                                                                            your
                                                                            website
                                                                            and
                                                                            get
                                                                            notified
                                                                            when
                                                                            it
                                                                            goes
                                                                            down
                                                                            or
                                                                            performs
                                                                            poorly.
                                                                        </p>
                                                                    </div>

                                                                    <div
                                                                        style={{
                                                                            marginTop:
                                                                                '5px',
                                                                        }}
                                                                    >
                                                                        <p>
                                                                            {' '}
                                                                            <b>
                                                                                IoT
                                                                                Device
                                                                            </b>
                                                                        </p>
                                                                        <p>
                                                                            {' '}
                                                                            Monitor
                                                                            IoT
                                                                            devices
                                                                            constantly
                                                                            and
                                                                            notify
                                                                            your
                                                                            team
                                                                            when
                                                                            they
                                                                            do
                                                                            not
                                                                            behave
                                                                            the
                                                                            way
                                                                            you
                                                                            want.{' '}
                                                                        </p>
                                                                    </div>

                                                                    <div
                                                                        style={{
                                                                            marginTop:
                                                                                '5px',
                                                                        }}
                                                                    >
                                                                        <p>
                                                                            {' '}
                                                                            <b>
                                                                                Manual
                                                                                Monitors
                                                                            </b>
                                                                        </p>
                                                                        <p>
                                                                            {' '}
                                                                            <>
                                                                                Manual
                                                                                monitors
                                                                                do
                                                                                not
                                                                                monitor
                                                                                any
                                                                                resource.
                                                                                You
                                                                                can
                                                                                change
                                                                                monitor
                                                                                status
                                                                                by
                                                                                using{' '}
                                                                                <a href="https://docs.fyipe.com">
                                                                                    Fyipe’s
                                                                                    API
                                                                                </a>

                                                                                .
                                                                                This
                                                                                is
                                                                                helpful
                                                                                when
                                                                                you
                                                                                use
                                                                                different
                                                                                monitoring
                                                                                tool
                                                                                but
                                                                                want
                                                                                to
                                                                                record
                                                                                monitor
                                                                                status
                                                                                on
                                                                                Fyipe.
                                                                            </>{' '}
                                                                        </p>
                                                                    </div>

                                                                    <div
                                                                        style={{
                                                                            marginTop:
                                                                                '5px',
                                                                        }}
                                                                    >
                                                                        <p>
                                                                            {' '}
                                                                            <b>
                                                                                API
                                                                                Monitor
                                                                            </b>
                                                                        </p>
                                                                        <p>
                                                                            {' '}
                                                                            <>
                                                                                Monitor{' '}
                                                                                <a href="https://en.wikipedia.org/wiki/Representational_state_transfer">
                                                                                    REST
                                                                                </a>{' '}
                                                                                endpoints
                                                                                constantly
                                                                                and
                                                                                notify
                                                                                your
                                                                                team
                                                                                when
                                                                                they
                                                                                do
                                                                                not
                                                                                behave
                                                                                the
                                                                                way
                                                                                you
                                                                                want.
                                                                            </>{' '}
                                                                        </p>
                                                                    </div>

                                                                    <div
                                                                        style={{
                                                                            marginTop:
                                                                                '5px',
                                                                        }}
                                                                    >
                                                                        <p>
                                                                            {' '}
                                                                            <b>
                                                                                Script
                                                                                Monitor
                                                                            </b>
                                                                        </p>
                                                                        <p>
                                                                            {' '}
                                                                            Run
                                                                            custom
                                                                            JavaScript
                                                                            script
                                                                            and
                                                                            alerts
                                                                            you
                                                                            when
                                                                            script
                                                                            fails.
                                                                        </p>
                                                                    </div>

                                                                    <div
                                                                        style={{
                                                                            marginTop:
                                                                                '5px',
                                                                        }}
                                                                    >
                                                                        <p>
                                                                            {' '}
                                                                            <b>
                                                                                Server
                                                                                Monitor
                                                                            </b>
                                                                        </p>
                                                                        <p>
                                                                            {' '}
                                                                            Monitor
                                                                            servers
                                                                            constantly
                                                                            and
                                                                            notify
                                                                            your
                                                                            team
                                                                            when
                                                                            they
                                                                            do
                                                                            not
                                                                            behave
                                                                            the
                                                                            way
                                                                            you
                                                                            want.
                                                                        </p>
                                                                    </div>
                                                                </Tooltip>
                                                            </span>
                                                            <span
                                                                className="Text-color--inherit Text-display--inline Text-lineHeight--24 Text-typeface--base Text-wrap--wrap"
                                                                style={{
                                                                    marginTop: 10,
                                                                }}
                                                            >
                                                                <span>
                                                                    {
                                                                        this
                                                                            .monitorTypeDescription[
                                                                            [
                                                                                this
                                                                                    .state
                                                                                    .type,
                                                                            ]
                                                                        ]
                                                                    }
                                                                </span>
                                                            </span>
                                                        </div>
                                                    </div>
                                                </ShouldRender>
                                                <ShouldRender
                                                    if={
                                                        subProjects &&
                                                        subProjects.length > 0
                                                    }
                                                >
                                                    <div className="bs-Fieldset-row">
                                                        <label className="bs-Fieldset-label">
                                                            Sub Project
                                                        </label>
                                                        <div className="bs-Fieldset-fields">
                                                            <Field
                                                                name={`subProject_${this.props.index}`}
                                                                id="subProjectId"
                                                                required="required"
                                                                disabled={
                                                                    requesting
                                                                }
                                                                component={
                                                                    SubProjectSelector
                                                                }
                                                                subProjects={
                                                                    subProjects
                                                                }
                                                                onChange={(
                                                                    e,
                                                                    v
                                                                ) =>
                                                                    this.scheduleChange(
                                                                        e,
                                                                        v
                                                                    )
                                                                }
                                                                className="db-select-nw"
                                                            />
                                                        </div>
                                                    </div>
                                                </ShouldRender>
                                                <ShouldRender
                                                    if={
                                                        schedules &&
                                                        schedules.length > 0
                                                    }
                                                >
                                                    <div className="bs-Fieldset-row">
                                                        <label className="bs-Fieldset-label">
                                                            Call Schedule
                                                        </label>
                                                        <div className="bs-Fieldset-fields">
                                                            <Field
                                                                className="db-select-nw"
                                                                component={
                                                                    RenderSelect
                                                                }
                                                                name={`callSchedule_${this.props.index}`}
                                                                id="callSchedule"
                                                                placeholder="Call Schedule"
                                                                disabled={
                                                                    requesting
                                                                }
                                                                style={{
                                                                    height:
                                                                        '28px',
                                                                }}
                                                                options={[
                                                                    {
                                                                        value:
                                                                            '',
                                                                        label:
                                                                            'Select call schedule',
                                                                    },
                                                                    ...(schedules &&
                                                                    schedules.length >
                                                                        0
                                                                        ? schedules.map(
                                                                              schedule => ({
                                                                                  value:
                                                                                      schedule._id,
                                                                                  label:
                                                                                      schedule.name,
                                                                              })
                                                                          )
                                                                        : []),
                                                                ]}
                                                            />
                                                        </div>
                                                    </div>
                                                </ShouldRender>
                                                <ShouldRender
                                                    if={type === 'api'}
                                                >
                                                    <div className="bs-Fieldset-row">
                                                        <label className="bs-Fieldset-label">
                                                            HTTP Method
                                                        </label>
                                                        <div className="bs-Fieldset-fields">
                                                            <Field
                                                                className="db-select-nw"
                                                                component={
                                                                    RenderSelect
                                                                }
                                                                name={`method_${this.props.index}`}
                                                                id="method"
                                                                placeholder="Http Method"
                                                                disabled={
                                                                    requesting
                                                                }
                                                                validate={
                                                                    ValidateField.select
                                                                }
                                                                options={[
                                                                    {
                                                                        value:
                                                                            '',
                                                                        label:
                                                                            'Select method',
                                                                    },
                                                                    {
                                                                        value:
                                                                            'get',
                                                                        label:
                                                                            'GET',
                                                                    },
                                                                    {
                                                                        value:
                                                                            'post',
                                                                        label:
                                                                            'POST',
                                                                    },
                                                                    {
                                                                        value:
                                                                            'put',
                                                                        label:
                                                                            'PUT',
                                                                    },
                                                                    {
                                                                        value:
                                                                            'delete',
                                                                        label:
                                                                            'DELETE',
                                                                    },
                                                                ]}
                                                                style={{
                                                                    height:
                                                                        '28px',
                                                                }}
                                                            />
                                                        </div>
                                                    </div>
                                                </ShouldRender>
                                                <ShouldRender
                                                    if={
                                                        type === 'url' ||
                                                        type === 'api'
                                                    }
                                                >
                                                    <div className="bs-Fieldset-row">
                                                        <label className="bs-Fieldset-label">
                                                            URL
                                                        </label>
                                                        <div className="bs-Fieldset-fields">
                                                            <Field
                                                                className="db-BusinessSettings-input TextInput bs-TextInput"
                                                                component={
                                                                    RenderField
                                                                }
                                                                type="url"
                                                                name={`url_${this.props.index}`}
                                                                id="url"
                                                                placeholder="https://mywebsite.com"
                                                                disabled={
                                                                    requesting
                                                                }
                                                                validate={[
                                                                    ValidateField.required,
                                                                    ValidateField.url,
                                                                ]}
                                                            />
                                                        </div>
                                                    </div>
                                                </ShouldRender>
                                                <ShouldRender
                                                    if={type === 'manual'}
                                                >
                                                    <div className="bs-Fieldset-row">
                                                        <label className="bs-Fieldset-label">
                                                            Description
                                                            (optional)
                                                        </label>
                                                        <div className="bs-Fieldset-fields">
                                                            <Field
                                                                className="db-BusinessSettings-input TextInput bs-TextInput"
                                                                component={
                                                                    RenderField
                                                                }
                                                                type="text"
                                                                name={`description_${this.props.index}`}
                                                                id="description"
                                                                placeholder="Home Page's Monitor"
                                                                disabled={
                                                                    requesting
                                                                }
                                                            />
                                                        </div>
                                                    </div>
                                                </ShouldRender>
                                                {type === 'device' && (
                                                    <div className="bs-Fieldset-row">
                                                        <label className="bs-Fieldset-label">
                                                            Device ID
                                                        </label>
                                                        <div className="bs-Fieldset-fields">
                                                            <Field
                                                                className="db-BusinessSettings-input TextInput bs-TextInput"
                                                                component={
                                                                    RenderField
                                                                }
                                                                type="deviceId"
                                                                name={`deviceId_${this.props.index}`}
                                                                id="deviceId"
                                                                placeholder="of234dfgqwe"
                                                                disabled={
                                                                    requesting
                                                                }
                                                                validate={
                                                                    ValidateField.required
                                                                }
                                                            />
                                                        </div>
                                                    </div>
                                                )}
                                                <ShouldRender
                                                    if={type === 'script'}
                                                >
                                                    <div className="bs-Fieldset-row">
                                                        <label className="bs-Fieldset-label">
                                                            Script
                                                        </label>
                                                        <div className="bs-Fieldset-fields">
                                                            <span>
                                                                <span>
                                                                    <AceEditor
                                                                        placeholder="Enter script here"
                                                                        mode="javascript"
                                                                        theme="github"
                                                                        value={
                                                                            this
                                                                                .state
                                                                                .script
                                                                        }
                                                                        name={`script_${this.props.index}`}
                                                                        id="script"
                                                                        editorProps={{
                                                                            $blockScrolling: true,
                                                                        }}
                                                                        height="150px"
                                                                        highlightActiveLine={
                                                                            true
                                                                        }
                                                                        onChange={
                                                                            this
                                                                                .scriptTextChange
                                                                        }
                                                                    />
                                                                </span>
                                                            </span>
                                                        </div>
                                                    </div>
                                                </ShouldRender>
                                                <ShouldRender
                                                    if={
                                                        type &&
                                                        (type === 'api' ||
                                                            type === 'url' ||
                                                            type ===
                                                                'server-monitor' ||
                                                            type ===
                                                                'script') &&
                                                        !this.state.advance
                                                    }
                                                >
                                                    <div className="bs-Fieldset-row">
                                                        <label className="bs-Fieldset-label"></label>
                                                        <div className="bs-Fieldset-fields">
                                                            <button
                                                                className="button-as-anchor"
                                                                onClick={() =>
                                                                    this.openAdvance()
                                                                }
                                                            >
                                                                {' '}
                                                                Advance Options.
                                                            </button>
                                                        </div>
                                                    </div>
                                                </ShouldRender>
                                                <ShouldRender
                                                    if={
                                                        this.state.advance &&
                                                        (type === 'api' ||
                                                            type === 'url' ||
                                                            type ===
                                                                'server-monitor' ||
                                                            type === 'script')
                                                    }
                                                >
                                                    <ShouldRender
                                                        if={
                                                            this.state
                                                                .advance &&
                                                            type === 'api'
                                                        }
                                                    >
                                                        <ApiAdvance
                                                            index={
                                                                this.props.index
                                                            }
                                                        />
                                                    </ShouldRender>
                                                    <ResponseComponent
                                                        head="Monitor up criteria"
                                                        tagline="This is where you describe when your monitor is considered up"
                                                        fieldname={`up_${this.props.index}`}
                                                        index={this.props.index}
                                                        type={this.state.type}
                                                    />
                                                    <ResponseComponent
                                                        head="Monitor degraded criteria"
                                                        tagline="This is where you describe when your monitor is considered degraded"
                                                        fieldname={`degraded_${this.props.index}`}
                                                        index={this.props.index}
                                                        type={this.state.type}
                                                    />
                                                    <ResponseComponent
                                                        head="Monitor down criteria"
                                                        tagline="This is where you describe when your monitor is considered down"
                                                        fieldname={`down_${this.props.index}`}
                                                        index={this.props.index}
                                                        type={this.state.type}
                                                    />
                                                </ShouldRender>
                                            </div>
                                        </fieldset>
                                    </div>
                                </div>
                            </div>
                            <div className="bs-ContentSection-footer bs-ContentSection-content Box-root Box-background--white Flex-flex Flex-alignItems--center Flex-justifyContent--spaceBetween Padding-horizontal--20 Padding-vertical--12">
                                <div className="bs-Tail-copy">
                                    <div className="Box-root Flex-flex Flex-alignItems--stretch Flex-direction--row Flex-justifyContent--flexStart">
                                        <ShouldRender
                                            if={
                                                this.props.monitor.newMonitor
                                                    .error ||
                                                this.props.monitor.editMonitor
                                                    .error
                                            }
                                        >
                                            <div className="Box-root Margin-right--8">
                                                <div className="Icon Icon--info Icon--color--red Icon--size--14 Box-root Flex-flex"></div>
                                            </div>
                                            <div className="Box-root">
                                                <span style={{ color: 'red' }}>
                                                    {this.props.monitor
                                                        .newMonitor.error ||
                                                        this.props.monitor
                                                            .editMonitor.error}
                                                </span>
                                            </div>
                                        </ShouldRender>
                                    </div>
                                </div>
                                <div>
                                    <ShouldRender
                                        if={!requesting && this.props.edit}
                                    >
                                        <button
                                            className="bs-Button"
                                            disabled={requesting}
                                            onClick={this.cancelEdit}
                                        >
                                            <span>Cancel</span>
                                        </button>
                                    </ShouldRender>
                                    <button
                                        id="addMonitorButton"
                                        className="bs-Button bs-Button--blue"
                                        disabled={requesting}
                                        type="submit"
                                    >
                                        <ShouldRender
                                            if={!this.props.edit && !requesting}
                                        >
                                            <span>Add Monitor</span>
                                        </ShouldRender>

                                        <ShouldRender
                                            if={this.props.edit && !requesting}
                                        >
                                            <span>Edit Monitor </span>
                                        </ShouldRender>

                                        <ShouldRender if={requesting}>
                                            <FormLoader />
                                        </ShouldRender>
                                    </button>
                                </div>
                            </div>
                        </form>
                    </div>
                </div>
            </div>
        );
    }
}

NewMonitor.displayName = 'NewMonitor';

const NewMonitorForm = new reduxForm({
    form: 'NewMonitor',
    destroyOnUnmount: true,
    enableReinitialize: true,
})(NewMonitor);

const mapDispatchToProps = dispatch =>
    bindActionCreators(
        {
            createMonitor,
            createMonitorSuccess,
            createMonitorFailure,
            resetCreateMonitor,
            editMonitorSwitch,
            openModal,
            closeModal,
            editMonitor,
            fetchMonitorCriteria,
            setMonitorCriteria,
            addSeat,
            fetchMonitorsIncidents,
            fetchMonitorsSubscribers,
            fetchSchedules,
            scheduleSuccess,
            showUpgradeForm,
        },
        dispatch
    );

const mapStateToProps = (state, ownProps) => {
    const name = selector(state, 'name_1000');
    const type = selector(state, 'type_1000');
    const category = selector(state, 'monitorCategoryId_1000');
    const subProject = selector(state, 'subProject_1000');
    const schedule = selector(state, 'callSchedule_1000');

    if (ownProps.edit) {
        const monitorId = ownProps.match
            ? ownProps.match.params
                ? ownProps.match.params.monitorId
                : null
            : null;
        return {
            monitor: state.monitor,
            currentProject: state.project.currentProject,
            name,
            type,
            category,
            subProject,
            schedule,
            subProjects: state.subProject.subProjects.subProjects,
            schedules: state.schedule.schedules.data,
            monitorCategoryList:
                state.monitorCategories.monitorCategoryListForNewMonitor
                    .monitorCategories,
            monitorId,
        };
    } else {
        return {
            initialValues: state.monitor.newMonitor.initialValue,
            monitor: state.monitor,
            currentProject: state.project.currentProject,
            name,
            type,
            category,
            subProject,
            schedule,
            monitorCategoryList:
                state.monitorCategories.monitorCategoryListForNewMonitor
                    .monitorCategories,
            subProjects: state.subProject.subProjects.subProjects,
            schedules: state.schedule.schedules.data,
        };
    }
};

NewMonitor.propTypes = {
    index: PropTypes.oneOfType([
        PropTypes.string.isRequired,
        PropTypes.number.isRequired,
    ]),
    editMonitorSwitch: PropTypes.func.isRequired,
    currentProject: PropTypes.object.isRequired,
    editMonitor: PropTypes.func.isRequired,
    createMonitor: PropTypes.func.isRequired,
    monitor: PropTypes.object.isRequired,
    handleSubmit: PropTypes.func.isRequired,
    fetchMonitorsIncidents: PropTypes.func.isRequired,
    fetchMonitorsSubscribers: PropTypes.func.isRequired,
    fetchSchedules: PropTypes.func.isRequired,
    editMonitorProp: PropTypes.object,
    edit: PropTypes.bool,
    name: PropTypes.string,
    type: PropTypes.string,
    category: PropTypes.string,
    subProject: PropTypes.string,
    schedule: PropTypes.string,
    subProjects: PropTypes.array,
    monitorCategoryList: PropTypes.array,
    schedules: PropTypes.array,
    monitorId: PropTypes.string,
    setMonitorCriteria: PropTypes.func,
    fetchMonitorCriteria: PropTypes.func,
    showUpgradeForm: PropTypes.func,
};

export default connect(mapStateToProps, mapDispatchToProps)(NewMonitorForm);<|MERGE_RESOLUTION|>--- conflicted
+++ resolved
@@ -287,12 +287,8 @@
             this.props.createMonitor(postObj.projectId, postObj).then(
                 () => {
                     thisObj.props.reset();
-<<<<<<< HEAD
-                    if (SHOULD_LOG_ANALYTICS) {
-=======
                     thisObj.props.closeCreateMonitorModal();
                     if (!IS_DEV) {
->>>>>>> 0c28095d
                         logEvent('Add New Monitor', values);
                     }
                 },
