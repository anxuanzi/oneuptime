--- conflicted
+++ resolved
@@ -32,36 +32,25 @@
         ]);
         feedback.project = project;
 
-<<<<<<< HEAD
-        const record = await AirtableService.logFeedback({
+        AirtableService.logFeedback({
             message,
             name: user.name,
             email: user.email,
             project: project.name,
             page,
         });
-        feedback.airtableId = record.id || null;
+
         feedback.userName = user.name;
         feedback.email = user.email;
         feedback.phone = user.companyPhoneNumber;
         feedback.templateName = 'User Feedback';
-=======
-            AirtableService.logFeedback({
-                message,
-                name: user.name,
-                email: user.email,
-                project: project.name,
-                page,
-            });
 
-            feedback.userName = user.name;
-            feedback.email = user.email;
-            feedback.phone = user.companyPhoneNumber;
-            feedback.templateName = 'User Feedback';
->>>>>>> 13311e6c
-
-        MailService.sendLeadEmailToFyipeTeam(feedback);
-        MailService.sendUserFeedbackResponse(user.email, user.name);
+        try {
+            MailService.sendLeadEmailToFyipeTeam(feedback);
+            MailService.sendUserFeedbackResponse(user.email, user.name);
+        } catch (error) {
+            ErrorService.log('feedbackservice.create', error);
+        }
         return feedback;
     },
 
@@ -75,4 +64,5 @@
 const MailService = require('./mailService');
 const UserService = require('./userService');
 const ProjectService = require('./projectService');
-const AirtableService = require('./airtableService');+const AirtableService = require('./airtableService');
+const ErrorService = require('./errorService');