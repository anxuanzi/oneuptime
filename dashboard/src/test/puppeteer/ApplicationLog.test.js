const puppeteer = require('puppeteer');
const utils = require('./test-utils');
const init = require('./test-init');
const { Cluster } = require('puppeteer-cluster');

require('should');

// user credentials
const user = {
    email: utils.generateRandomBusinessEmail(),
    password: '1234567890',
};
const componentName = utils.generateRandomString();
const applicationLogName = utils.generateRandomString();
let applicationLogKey = '';

describe('Log Containers', () => {
    const operationTimeOut = 900000;

    let cluster;

    beforeAll(async () => {
        jest.setTimeout(200000);

        cluster = await Cluster.launch({
            concurrency: Cluster.CONCURRENCY_PAGE,
            puppeteerOptions: utils.puppeteerLaunchConfig,
            puppeteer,
            timeout: 120000,
        });

        cluster.on('taskerror', err => {
            throw err;
        });

        return await cluster.execute(null, async ({ page }) => {
            await init.registerUser(user, page);
            await init.loginUser(user, page);
        });
    });

    afterAll(async done => {
        await cluster.idle();
        await cluster.close();
        done();
    });

    test(
        'Should create new component',
        async () => {
            return await cluster.execute(null, async ({ page }) => {
                // Navigate to Components page
                await page.goto(utils.DASHBOARD_URL, {
                    waitUntil: 'networkidle0',
                });
                await page.waitForSelector('#components', { timeout: 120000 });
                await page.click('#components');

                // Fill and submit New Component form
                await page.waitForSelector('#form-new-component');
                await page.click('input[id=name]');
                await page.type('input[id=name]', componentName);
                await page.click('#addComponentButton');
                await page.waitForSelector('#form-new-monitor', {
                    visible: true,
                });
                await page.goto(utils.DASHBOARD_URL);
                await page.waitForSelector('#components', { visible: true });
                await page.click('#components');

                let spanElement = await page.waitForSelector(
                    `span#component-title-${componentName}`
                );
                spanElement = await spanElement.getProperty('innerText');
                spanElement = await spanElement.jsonValue();
                spanElement.should.be.exactly(componentName);
            });
        },
        operationTimeOut
    );
    test(
        'Should create new log container and confirm that it redirects to the details page',
        async () => {
            return await cluster.execute(null, async ({ page }) => {
                // Navigate to Component details
                await init.navigateToComponentDetails(componentName, page);
                await page.waitForSelector('#logs');
                await page.click('#logs');

                // Fill and submit New Application  log form
                await page.waitForSelector('#form-new-application-log');
                await page.click('input[id=name]');
                await page.type('input[id=name]', applicationLogName);
                await page.click('button[type=submit]');
                //await page.goto(utils.DASHBOARD_URL);

                let spanElement = await page.waitForSelector(
                    `span#application-log-title-${applicationLogName}`
                );
                spanElement = await spanElement.getProperty('innerText');
                spanElement = await spanElement.jsonValue();
                spanElement.should.be.exactly(applicationLogName);

                // find the log api key button which appears only on the details page
                const logKeyElement = await page.waitForSelector(
                    `#key_${applicationLogName}`
                );
                expect(logKeyElement).toBeDefined();
            });
        },
        operationTimeOut
    );
    test(
        'Should create new resource category then redirect to application log page to create a container under that',
        async () => {
            return await cluster.execute(null, async ({ page }) => {
                const categoryName = 'Random-Category';
                const appLogName = `${applicationLogName}-sample`;
                // create a new resource category
                await init.addResourceCategory(categoryName, page);
                //navigate to component details
                await init.navigateToComponentDetails(componentName, page);
                // go to logs
                await page.waitForSelector('#logs');
                await page.click('#logs');
                // create a new log and select the category
                // Fill and submit New Application  log form
                await page.waitForSelector('#form-new-application-log');
                await page.click('input[id=name]');
                await page.type('input[id=name]', appLogName);
                await init.selectByText(
                    '#resourceCategory',
                    categoryName,
                    page
                );
                await page.click('button[type=submit]');
                // confirm the category shows in the details page.
                await page.waitForSelector(`#${appLogName}-badge`, {
                    visible: true,
                });
                let spanElement = await page.$(`#${appLogName}-badge`);
                spanElement = await spanElement.getProperty('innerText');
                spanElement = await spanElement.jsonValue();
                spanElement.should.be.exactly(categoryName.toUpperCase());
            });
        },
        operationTimeOut
    );
    test(
        'Should not create new log container',
        async () => {
            return await cluster.execute(null, async ({ page }) => {
                // Navigate to Component details
                await init.navigateToComponentDetails(componentName, page);
                await page.waitForSelector('#logs');
                await page.click('#logs');

                // Fill and submit New Application  log form
                await page.waitForSelector('#form-new-application-log');
                await page.click('input[id=name]');
                await page.type('input[id=name]', '');
                await page.click('button[type=submit]');

                await page.waitForSelector(
                    '#form-new-application-log span#field-error',
                    { visible: true }
                );
                let spanElement = await page.$(
                    '#form-new-application-log span#field-error'
                );
                spanElement = await spanElement.getProperty('innerText');
                spanElement = await spanElement.jsonValue();
                spanElement.should.be.exactly(
                    'This field cannot be left blank'
                );
            });
        },
        operationTimeOut
    );
    test(
        'Should open details page of created log container',
        async () => {
            return await cluster.execute(null, async ({ page }) => {
                await init.navigateToApplicationLogDetails(
                    componentName,
                    applicationLogName,
                    page
                );

                let spanElement = await page.waitForSelector(
                    `#application-log-title-${applicationLogName}`
                );
                spanElement = await spanElement.getProperty('innerText');
                spanElement = await spanElement.jsonValue();
                spanElement.should.be.exactly(applicationLogName);
            });
        },
        operationTimeOut
    );
    test(
        'Should display warning for empty log container',
        async () => {
            return await cluster.execute(null, async ({ page }) => {
                // goto thee details page
                await init.navigateToApplicationLogDetails(
                    componentName,
                    applicationLogName,
                    page
                );

                // get the error element, Expect it to be defined
                const errorElement = await page.waitForSelector(
                    `#${applicationLogName}-no-log-warning`
                );
                expect(errorElement).toBeDefined();
            });
        },
        operationTimeOut
    );
    test(
        'Should filter log container by selected log type',
        async () => {
            return await cluster.execute(null, async ({ page }) => {
                // goto thee details page
                await init.navigateToApplicationLogDetails(
                    componentName,
                    applicationLogName,
                    page
                );

                // toggle the filter section
                await page.waitForSelector(`#filter_${applicationLogName}`);
                await page.click(`#filter_${applicationLogName}`);

                // select the drop down and confirm the current value as all
                let logTypeElement = await page.waitForSelector(
                    'input[name=log_type_selector]'
                );
                logTypeElement = await logTypeElement.getProperty('value');

                logTypeElement = await logTypeElement.jsonValue();
                logTypeElement.should.be.exactly('');

                // click on the warning tab
                await page.waitForSelector(`#${applicationLogName}-warning`);
                await page.click(`#${applicationLogName}-warning`);

                await page.waitFor(1000);
                // confim that thee drop down current value is warning
                logTypeElement = await page.waitForSelector(
                    'input[name=log_type_selector]'
                );
                logTypeElement = await logTypeElement.getProperty('value');

                logTypeElement = await logTypeElement.jsonValue();
                logTypeElement.should.be.exactly('warning');

                // click on the info tab
                await page.waitForSelector(`#${applicationLogName}-info`);
                await page.click(`#${applicationLogName}-info`);

                await page.waitFor(1000);
                // confim that thee drop down current value is info
                logTypeElement = await page.waitForSelector(
                    'input[name=log_type_selector]'
                );
                logTypeElement = await logTypeElement.getProperty('value');

                logTypeElement = await logTypeElement.jsonValue();
                logTypeElement.should.be.exactly('info');

                // click on the error tab
                await page.waitForSelector(`#${applicationLogName}-error`);
                await page.click(`#${applicationLogName}-error`);

                await page.waitFor(1000);
                // confim that thee drop down current value is error
                logTypeElement = await page.waitForSelector(
                    'input[name=log_type_selector]'
                );
                logTypeElement = await logTypeElement.getProperty('value');

                logTypeElement = await logTypeElement.jsonValue();
                logTypeElement.should.be.exactly('error');

                // click on the all tab
                await page.waitForSelector(`#${applicationLogName}-all`);
                await page.click(`#${applicationLogName}-all`);

                await page.waitFor(1000);
                // confim that thee drop down current value is all
                logTypeElement = await page.waitForSelector(
                    'input[name=log_type_selector]'
                );
                logTypeElement = await logTypeElement.getProperty('value');

                logTypeElement = await logTypeElement.jsonValue();
                logTypeElement.should.be.exactly('');
            });
        },
        operationTimeOut
    );
    test(
        'Should open edit component for created log container',
        async () => {
            return await cluster.execute(null, async ({ page }) => {
                await init.navigateToApplicationLogDetails(
                    componentName,
                    applicationLogName,
                    page
                );
                await page.waitForSelector(`#edit_${applicationLogName}`);
                await page.click(`#edit_${applicationLogName}`);

                let spanElement = await page.waitForSelector(
                    `#application-log-edit-title-${applicationLogName}`
                );
                spanElement = await spanElement.getProperty('innerText');
                spanElement = await spanElement.jsonValue();
                spanElement.should.be.exactly(
                    `Edit Log Container ${applicationLogName}`
                );
            });
        },
        operationTimeOut
    );
    test(
        'Should open application key for created log container',
        async () => {
            return await cluster.execute(null, async ({ page }) => {
                await init.navigateToApplicationLogDetails(
                    componentName,
                    applicationLogName,
                    page
                );
                // open modal
                await page.waitForSelector(`#key_${applicationLogName}`);
                await page.click(`#key_${applicationLogName}`);

                // click show applicaion log key
                await page.waitForSelector(
                    `#show_application_log_key_${applicationLogName}`
                );
                await page.click(
                    `#show_application_log_key_${applicationLogName}`
                );

                // get log container key
                let spanElement = await page.waitForSelector(
                    `#application_log_key_${applicationLogName}`
                );
                spanElement = await spanElement.getProperty('innerText');
                applicationLogKey = await spanElement.jsonValue();
                expect(spanElement).toBeDefined();

                // click cancel
                await page.waitForSelector(
                    `#cancel_application_log_key_${applicationLogName}`
                );
                await page.click(
                    `#cancel_application_log_key_${applicationLogName}`
                );
            });
        },
        operationTimeOut
    );
    test(
        'Should open application key for created log container and hide it back',
        async () => {
            return await cluster.execute(null, async ({ page }) => {
                await init.navigateToApplicationLogDetails(
                    componentName,
                    applicationLogName,
                    page
                );
                await page.waitForSelector(`#key_${applicationLogName}`);
                await page.click(`#key_${applicationLogName}`);

                // click show applicaion log key
                await page.waitForSelector(
                    `#show_application_log_key_${applicationLogName}`
                );
                await page.click(
                    `#show_application_log_key_${applicationLogName}`
                );
                let spanElement = await page.waitForSelector(
                    `#application_log_key_${applicationLogName}`
                );
                expect(spanElement).toBeDefined();

                // find the eye icon to hide log container key
                await page.waitForSelector(
                    `#hide_application_log_key_${applicationLogName}`
                );
                await page.click(
                    `#hide_application_log_key_${applicationLogName}`
                );

                spanElement = await page.waitForSelector(
                    `#show_application_log_key_${applicationLogName}`
                );
                spanElement = await spanElement.getProperty('innerText');
                spanElement = await spanElement.jsonValue();

                expect(spanElement).toEqual('Click here to reveal Log API key');
            });
        },
        operationTimeOut
    );
    test(
        'Should reset application key for created log container',
        async () => {
            return await cluster.execute(null, async ({ page }) => {
                await init.navigateToApplicationLogDetails(
                    componentName,
                    applicationLogName,
                    page
                );
                // open modal
                await page.waitForSelector(`#key_${applicationLogName}`);
                await page.click(`#key_${applicationLogName}`);

                // click show applicaion log key
                await page.waitForSelector(
                    `#show_application_log_key_${applicationLogName}`
                );
                await page.click(
                    `#show_application_log_key_${applicationLogName}`
                );

                // get log container key
                let spanElement = await page.waitForSelector(
                    `#application_log_key_${applicationLogName}`
                );
                spanElement = await spanElement.getProperty('innerText');
                applicationLogKey = await spanElement.jsonValue();

                // click reset key
                await page.waitForSelector(
                    `#reset_application_log_key_${applicationLogName}`
                );
                await page.click(
                    `#reset_application_log_key_${applicationLogName}`
                );

                // click confirm reset key
                await page.waitForSelector(
                    `#confirm_reset_application_log_key_${applicationLogName}`
                );
                await page.click(
                    `#confirm_reset_application_log_key_${applicationLogName}`
                );
                await page.waitForSelector(
                    `#confirm_reset_application_log_key_${applicationLogName}`,
                    { hidden: true }
                );

                // open modal
                await page.waitForSelector(`#key_${applicationLogName}`);
                await page.click(`#key_${applicationLogName}`);

                // click show applicaion log key
                await page.waitForSelector(
                    `#show_application_log_key_${applicationLogName}`
                );
                await page.click(
                    `#show_application_log_key_${applicationLogName}`
                );

                // get log container key
                spanElement = await page.waitForSelector(
                    `#application_log_key_${applicationLogName}`
                );
                spanElement = await spanElement.getProperty('innerText');
                spanElement = await spanElement.jsonValue();

                expect(spanElement).toBeDefined();
                spanElement.should.not.be.equal(applicationLogKey);
            });
        },
        operationTimeOut
    );
    test(
        'Should update name for created log container',
        async () => {
            return await cluster.execute(null, async ({ page }) => {
                await init.navigateToApplicationLogDetails(
                    componentName,
                    applicationLogName,
                    page
                );
                await page.waitForSelector(`#edit_${applicationLogName}`);
                await page.click(`#edit_${applicationLogName}`);
                // Fill and submit edit Application  log form
                await page.waitForSelector('#form-new-application-log');
                await page.type('input[id=name]', '-new');
                await page.click('button[type=submit]');
                await page.waitForSelector('#addApplicationLogButton', {
                    hidden: true,
                });

                await page.waitForSelector('#logs');
                await page.click('#logs');
                let spanElement = await page.waitForSelector(
                    `#application-log-title-${applicationLogName}-new`
                );
                spanElement = await spanElement.getProperty('innerText');
                spanElement = await spanElement.jsonValue();
                spanElement.should.be.exactly(`${applicationLogName}-new`);
            });
        },
        operationTimeOut
    );
    test(
        'Should update category for created log container',
        async () => {
            return await cluster.execute(null, async ({ page }) => {
                const categoryName = 'Another-Category';
                // create a new resource category
                await init.addResourceCategory(categoryName, page);

                await init.navigateToApplicationLogDetails(
                    componentName,
                    `${applicationLogName}-new`,
                    page
                );
                await page.waitForSelector(`#edit_${applicationLogName}-new`);
                await page.click(`#edit_${applicationLogName}-new`);
                // Fill and submit edit Application  log form
                await page.waitForSelector('#form-new-application-log');
                // change category here
                await init.selectByText(
                    '#resourceCategory',
                    categoryName,
                    page
                );
                await page.click('button[type=submit]');
                await page.waitForSelector('#addApplicationLogButton', {
                    hidden: true,
                });

                await page.waitForSelector(`#${applicationLogName}-new-badge`, {
                    visible: true,
                });
                // confirm the new category shows in the details page.
                let spanElement = await page.$(
                    `#${applicationLogName}-new-badge`
                );
<<<<<<< HEAD
=======
                spanElement = await spanElement.getProperty('innerText');
                spanElement = await spanElement.jsonValue();
                spanElement.should.be.exactly(categoryName.toUpperCase());
            });
        },
        operationTimeOut
    );
    test(
        'Should delete category for created log container and reflect',
        async () => {
            return await cluster.execute(null, async ({ page }) => {
                const categoryName = 'Another-Category';

                // confirm the application log has a category
                await init.navigateToApplicationLogDetails(
                    componentName,
                    `${applicationLogName}-new`,
                    page
                );

                let spanElement = await page.$(
                    `#${applicationLogName}-new-badge`
                );
>>>>>>> c131f20e
                spanElement = await spanElement.getProperty('innerText');
                spanElement = await spanElement.jsonValue();
                spanElement.should.be.exactly(categoryName.toUpperCase());

                // delete the category
                await page.goto(utils.DASHBOARD_URL);
                await page.waitForSelector('#projectSettings');
                await page.click('#projectSettings');

                await page.waitForSelector('li#resources a');
                await page.click('li#resources a');

                await page.waitForSelector(`#delete_${categoryName}`);
                await page.click(`#delete_${categoryName}`);
                await page.waitForSelector('#deleteResourceCategory');
                await page.click('#deleteResourceCategory');
                await page.waitFor(5000);

                // go back to log details and confirm it is not there anymore
                const spanElementBadge = await page.$(
                    `#${applicationLogName}-new-badge`,
                    { hidden: true }
                );
                expect(spanElementBadge).toBeNull();
            });
        },
        operationTimeOut
    );
});<|MERGE_RESOLUTION|>--- conflicted
+++ resolved
@@ -546,8 +546,6 @@
                 let spanElement = await page.$(
                     `#${applicationLogName}-new-badge`
                 );
-<<<<<<< HEAD
-=======
                 spanElement = await spanElement.getProperty('innerText');
                 spanElement = await spanElement.jsonValue();
                 spanElement.should.be.exactly(categoryName.toUpperCase());
@@ -571,7 +569,6 @@
                 let spanElement = await page.$(
                     `#${applicationLogName}-new-badge`
                 );
->>>>>>> c131f20e
                 spanElement = await spanElement.getProperty('innerText');
                 spanElement = await spanElement.jsonValue();
                 spanElement.should.be.exactly(categoryName.toUpperCase());
