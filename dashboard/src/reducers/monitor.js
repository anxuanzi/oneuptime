/* eslint-disable no-console */
import {
    FETCH_MONITORS_SUCCESS,
    FETCH_MONITORS_FAILURE,
    FETCH_MONITORS_RESET,
    FETCH_MONITORS_REQUEST,
    CREATE_MONITOR_SUCCESS,
    CREATE_MONITOR_FAILURE,
    CREATE_MONITOR_RESET,
    CREATE_MONITOR_REQUEST,
    EDIT_MONITOR_SUCCESS,
    EDIT_MONITOR_FAILURE,
    EDIT_MONITOR_RESET,
    EDIT_MONITOR_REQUEST,
    EDIT_MONITOR_SWITCH,
    DELETE_MONITOR_SUCCESS,
    DELETE_MONITOR_FAILURE,
    DELETE_MONITOR_REQUEST,
    DELETE_PROJECT_MONITORS,
    FETCH_MONITORS_INCIDENT_REQUEST,
    FETCH_MONITORS_INCIDENT_SUCCESS,
    FETCH_MONITORS_INCIDENT_FAILURE,
    FETCH_MONITORS_SUBSCRIBER_REQUEST,
    FETCH_MONITORS_SUBSCRIBER_SUCCESS,
    FETCH_MONITORS_SUBSCRIBER_FAILURE,
    REMOVE_MONITORS_SUBSCRIBERS,
    FETCH_MONITOR_LOGS_REQUEST,
    FETCH_MONITOR_LOGS_SUCCESS,
    FETCH_MONITOR_LOGS_FAILURE,
    ADD_SEAT_SUCCESS,
    ADD_SEAT_FAILURE,
    ADD_SEAT_REQUEST,
    ADD_SEAT_RESET,
    SELECT_PROBE,
} from '../constants/monitor';


const INITIAL_STATE = {
    monitorsList: {
        monitors: [],
        error: null,
        requesting: false,
        success: false
    },
    newMonitor: {
        monitor: null,
        error: null,
        requesting: false,
        success: false
    },
    editMonitor: {
        error: null,
        requesting: false,
        success: false
    },
    addseat: {
        error: null,
        requesting: false,
        success: false
    },
    fetchMonitorsIncidentRequest: false,
<<<<<<< HEAD
    fetchMonitorsSubscriberRequest: false,
    deleteMonitor: false,
    activeProbe: 0,
=======
    fetchMonitorLogsRequest: false,
    fetchMonitorsSubscriberRequest: false,
    deleteMonitor: false,

>>>>>>> 19869bda
};

export default function monitor(state = INITIAL_STATE, action) {
    let monitors, isExistingMonitor;
    switch (action.type) {

        case CREATE_MONITOR_SUCCESS:
<<<<<<< HEAD
            isExistingMonitor = state.monitorsList.monitors.find(monitor => monitor._id === action.payload.projectId._id);
=======
            isExistingMonitor = state.monitorsList.monitors.find(monitor => monitor._id === action.payload.projectId);
>>>>>>> 19869bda
            return Object.assign({}, state, {
                ...state,
                newMonitor: {
                    requesting: false,
                    error: null,
                    success: false,
                    monitor: null
                },
                monitorsList: {
                    ...state.monitorsList,
                    monitors: isExistingMonitor ? state.monitorsList.monitors.length > 0 ? state.monitorsList.monitors.map((subProjectMonitors) => {
<<<<<<< HEAD
                        return subProjectMonitors._id === action.payload.projectId._id ?
                            {
                                _id: action.payload.projectId._id,
=======
                        return subProjectMonitors._id === action.payload.projectId ?
                            {
                                _id: action.payload.projectId,
>>>>>>> 19869bda
                                monitors: [...subProjectMonitors.monitors, action.payload],
                                count: subProjectMonitors.count + 1,
                                skip: subProjectMonitors.skip,
                                limit: subProjectMonitors.limit
                            }
                            : subProjectMonitors
                    }) : [{ _id: action.payload.projectId, monitors: [action.payload], count: 1, skip: 0, limit: 0 }]
                        : state.monitorsList.monitors.concat([{ _id: action.payload.projectId, monitors: [action.payload], count: 1, skip: 0, limit: 0 }])
                }
            });

        case CREATE_MONITOR_FAILURE:
            return Object.assign({}, state, {
                ...state,
                newMonitor: {
                    requesting: false,
                    error: action.payload,
                    success: false,
                    monitor: state.newMonitor.monitor
                }
            });

        case CREATE_MONITOR_RESET:
            return Object.assign({}, state, {
                ...state,
                newMonitor: INITIAL_STATE.newMonitor
            });

        case CREATE_MONITOR_REQUEST:
            return Object.assign({}, state, {
                ...state,
                newMonitor: {
                    requesting: true,
                    error: null,
                    success: false,
                    monitor: state.newMonitor.monitor
                }
            });

        case FETCH_MONITORS_SUCCESS:
            return Object.assign({}, state, {
                ...state,

                monitorsList: {
                    requesting: false,
                    error: null,
                    success: false,
                    monitors: action.payload
                }
            });

        case FETCH_MONITORS_FAILURE:
            return Object.assign({}, state, {
                ...state,

                monitorsList: {
                    requesting: false,
                    error: action.payload,
                    success: false,
                    monitors: []
                }
            });

        case FETCH_MONITORS_RESET:
            return Object.assign({}, state, {
                ...state,
                monitorsList: INITIAL_STATE.monitorsList
            });

        case FETCH_MONITORS_REQUEST:
            return Object.assign({}, state, {
                ...state,

                monitorsList: {
                    requesting: true,
                    error: null,
                    success: false,
                    monitors: []
                }
            });

        case EDIT_MONITOR_SUCCESS:
            return Object.assign({}, state, {
                ...state,
                monitorsList: {
                    requesting: false,
                    error: null,
                    success: false,
                    monitors: state.monitorsList.monitors.map((monitor) => {
                        monitor.monitors = monitor.monitors.map((monitor) => {
                            if (monitor._id === action.payload._id) {
                                if (!action.payload.incidents) action.payload.incidents = monitor.incidents
                                if (!action.payload.subscribers) action.payload.subscribers = monitor.subscribers
                                if (!action.payload.skip) action.payload.skip = monitor.skip
                                if (!action.payload.limit) action.payload.limit = monitor.limit
                                if (!action.payload.count) action.payload.count = monitor.count
                                return action.payload;
                            } else {
                                return monitor;
                            }
                        })
                        return monitor;
                    })
                },
                editMonitor: {
                    requesting: false,
                    error: null,
                    success: false
                }
            });

        case EDIT_MONITOR_FAILURE:
            return Object.assign({}, state, {
                ...state,
                editMonitor: {
                    requesting: false,
                    error: action.payload,
                    success: false
                }
            });

        case EDIT_MONITOR_RESET:
            return Object.assign({}, state, {
                ...state,
                editMonitor: INITIAL_STATE.editMonitor
            });

        case EDIT_MONITOR_REQUEST:
            return Object.assign({}, state, {
                ...state,
                editMonitor: {
                    requesting: true,
                    error: null,
                    success: false
                }
            });

        case EDIT_MONITOR_SWITCH:
            return Object.assign({}, state, {
                ...state,
                monitorsList: {
                    requesting: false,
                    error: null,
                    success: false,
                    monitors: state.monitorsList.monitors.map((monitor) => {
                        monitor.monitors = monitor.monitors.map((monitor, i) => {
                            if (i === action.payload || monitor._id === action.payload) {
                                if (!monitor.editMode)
                                    monitor.editMode = true;
                                else
                                    monitor.editMode = false;
                                return monitor;
                            } else {
                                monitor.editMode = false;
                                return monitor;
                            }
                        })
                        return monitor
                    })
                },
                editMonitor: {
                    requesting: false,
                    error: null,
                    success: false
                }
            });

        case FETCH_MONITORS_INCIDENT_SUCCESS:
            return Object.assign({}, state, {
                ...state,

                monitorsList: {
                    requesting: false,
                    error: null,
                    success: true,
                    monitors: state.monitorsList.monitors.map(monitor => {
                        monitor.monitors = monitor._id === action.payload.projectId ? monitor.monitors.map((monitor) => {
                            if (monitor._id === action.payload.monitorId) {
                                monitor.incidents = action.payload.incidents.data;
                                monitor.skip = action.payload.skip;
                                monitor.limit = action.payload.limit;
                                monitor.count = action.payload.count;
                                return monitor
                            } else {
                                return monitor
                            }
                        }) : monitor.monitors
                        return monitor;
                    })
                },
                fetchMonitorsIncidentRequest: false
            });

        case FETCH_MONITORS_INCIDENT_FAILURE:
            return Object.assign({}, state, {
                ...state,

                monitorsList: {
                    requesting: false,
                    error: action.payload,
                    success: false,
                    monitors: state.monitorsList.monitors
                },
                fetchMonitorsIncidentRequest: false
            });

        case FETCH_MONITORS_INCIDENT_REQUEST:
            return Object.assign({}, state, {
                ...state,

                fetchMonitorsIncidentRequest: action.payload
            });

        case FETCH_MONITORS_SUBSCRIBER_SUCCESS:
            return Object.assign({}, state, {
                ...state,

                monitorsList: {
                    requesting: false,
                    error: null,
                    success: true,
                    monitors: state.monitorsList.monitors.map(monitor => {
                        monitor.monitors = monitor._id === action.payload.projectId ? monitor.monitors.map((monitor) => {
                            if (monitor._id === action.payload.monitorId) {
                                monitor.subscribers = {
                                    subscribers: action.payload.subscribers.data,
                                    skip: action.payload.skip,
                                    limit: action.payload.limit,
                                    count: action.payload.count,
                                }
                                return monitor
                            } else {
                                return monitor
                            }
                        }) : monitor.monitors
                        return monitor;
                    })
                },
                fetchMonitorsSubscriberRequest: false
            });

        case FETCH_MONITORS_SUBSCRIBER_FAILURE:
            return Object.assign({}, state, {
                ...state,

                monitorsList: {
                    requesting: false,
                    error: action.payload,
                    success: false,
                    monitors: []
                },
                fetchMonitorsSubscriberRequest: false
            });

        case FETCH_MONITORS_SUBSCRIBER_REQUEST:
            return Object.assign({}, state, {
                ...state,

                fetchMonitorsSubscriberRequest: action.payload
<<<<<<< HEAD
=======
            });

        case FETCH_MONITOR_LOGS_REQUEST:
            return Object.assign({}, state, {
                ...state,

                fetchMonitorLogsRequest: action.payload
            });

        case FETCH_MONITOR_LOGS_SUCCESS:
            return Object.assign({}, state, {
                ...state,

                monitorsList: {
                    requesting: false,
                    error: null,
                    success: true,
                    monitors: state.monitorsList.monitors.map(monitor => {
                        monitor.monitors = monitor._id === action.payload.projectId ? monitor.monitors.map((monitor) => {
                            if (monitor._id === action.payload.monitorId) {
                                monitor.logs = action.payload.logs.data;
                                return monitor
                            } else {
                                return monitor
                            }
                        }) : monitor.monitors
                        return monitor;
                    })
                },
                fetchMonitorLogsRequest: false
            });

        case FETCH_MONITOR_LOGS_FAILURE:
            return Object.assign({}, state, {
                ...state,

                monitorsList: {
                    requesting: false,
                    error: action.payload,
                    success: false,
                    monitors: state.monitorsList.monitors
                },
                fetchMonitorLogsRequest: false
>>>>>>> 19869bda
            });

        case REMOVE_MONITORS_SUBSCRIBERS:
            return Object.assign({}, state, {
                ...state,
                monitorsList: {
                    requesting: false,
                    error: null,
                    success: true,
                    monitors: state.monitorsList.monitors.map(monitor => {
                        if (monitor._id === action.payload.monitorId) {
                            monitor.subscribers.subscribers = monitor.subscribers.subscribers.filter(subscriber => subscriber._id !== action.payload._id)
                            monitor.subscribers.count = monitor.subscribers.count - 1
                            return monitor;
                        } else {
                            return monitor;
                        }
                    })
                }
            })

        case DELETE_MONITOR_SUCCESS:
            return Object.assign({}, state, {
                ...state,

                monitorsList: {
                    requesting: false,
                    error: null,
                    success: false,
                    monitors: state.monitorsList.monitors.map((subProjectMonitor) => {
                        subProjectMonitor.monitors = subProjectMonitor.monitors.filter(({ _id }) => _id !== action.payload);
                        return subProjectMonitor;
                    }),
                },
                deleteMonitor: false,
            });

        case DELETE_MONITOR_FAILURE:
            return Object.assign({}, state, {
                ...state,

                monitorsList: {
                    requesting: false,
                    error: action.payload,
                    success: false,
                    monitors: [...state.monitorsList.monitors],
                },
                deleteMonitor: false,
            });

        case DELETE_MONITOR_REQUEST:
            return Object.assign({}, state, {
                ...state,

                monitorsList: {
                    requesting: false,
                    error: null,
                    success: false,
                    monitors: [...state.monitorsList.monitors]
                },
                deleteMonitor: action.payload,
            });

        case DELETE_PROJECT_MONITORS:
            monitors = Object.assign([], state.monitorsList.monitors);
            monitors = monitors.filter(monitor => action.payload !== monitor.projectId);

            return Object.assign({}, state, {
                monitorsList: {
                    monitors,
                    error: null,
                    loading: false
                },
            });

        case 'RESOLVE_INCIDENT_SUCCESS':
            return Object.assign({}, state, {
                ...state,

                monitorsList: {
                    requesting: false,
                    error: null,
                    success: true,
                    monitors: state.monitorsList.monitors.map(monitor => {
                        monitor.monitors = monitor._id === action.payload.projectId ? monitor.monitors.map((monitor) => {
                            monitor.incidents = monitor.incidents ? monitor.incidents.map(incident => {
                                if (incident._id === action.payload._id) {
                                    return action.payload;
                                }
                                else {
                                    return incident;
                                }
                            }) : [action.payload];
                            return monitor
                        }) : monitor.monitors
                        return monitor;
                    })
                }
            });

        case 'ACKNOWLEDGE_INCIDENT_SUCCESS':
            return Object.assign({}, state, {
                ...state,

                monitorsList: {
                    requesting: false,
                    error: null,
                    success: true,
                    monitors: state.monitorsList.monitors.map(monitor => {
                        monitor.monitors = monitor._id === action.payload.projectId ? monitor.monitors.map((monitor) => {
                            monitor.incidents = monitor.incidents ? monitor.incidents.map(incident => {
                                if (incident._id === action.payload._id) {
                                    return action.payload;
                                }
                                else {
                                    return incident;
                                }
                            }) : [action.payload]
                            return monitor
                        }) : monitor.monitors
                        return monitor;
                    })
                }
            });

        case 'INCIDENT_RESOLVED_BY_SOCKET':
            return Object.assign({}, state, {
                ...state,

                monitorsList: {
                    requesting: false,
                    error: null,
                    success: true,
                    monitors: state.monitorsList.monitors.map(monitor => {
                        monitor.monitors = monitor._id === action.payload.projectId ? monitor.monitors.map((monitor) => {
                            monitor.incidents = monitor.incidents ? monitor.incidents.map(incident => {
                                if (incident._id === action.payload.data._id) {
                                    return action.payload.data;
                                }
                                else {
                                    return incident;
                                }
                            }) : [action.payload.data];
                            return monitor
                        }) : monitor.monitors
                        return monitor;
                    })
                }
            });

        case 'INCIDENT_ACKNOWLEDGED_BY_SOCKET':
            return Object.assign({}, state, {
                ...state,

                monitorsList: {
                    requesting: false,
                    error: null,
                    success: true,
                    monitors: state.monitorsList.monitors.map(monitor => {
                        monitor.monitors = monitor._id === action.payload.projectId ? monitor.monitors.map((monitor) => {
                            monitor.incidents = monitor.incidents ? monitor.incidents.map(incident => {
                                if (incident._id === action.payload.data._id) {
                                    return action.payload.data;
                                }
                                else {
                                    return incident;
                                }
                            }) : [action.payload.data]
                            return monitor
                        }) : monitor.monitors
                        return monitor;
                    }),
                }
            });

        case 'DELETE_MONITOR_BY_SOCKET':
            return Object.assign({}, state, {
                ...state,
                monitorsList: {
                    requesting: false,
                    error: null,
                    success: false,
                    monitors: state.monitorsList.monitors.map((subProjectMonitor) => {
                        subProjectMonitor.monitors = subProjectMonitor.monitors.filter(({ _id }) => _id !== action.payload);
                        return subProjectMonitor;
                    }),
                },

            });

        case 'ADD_NEW_INCIDENT_TO_MONITORS':
            return Object.assign({}, state, {
                ...state,
                monitorsList: {
                    ...state.monitorsList,
                    monitors: state.monitorsList.monitors.map(monitor => {
                        monitor.monitors = monitor._id === action.payload.projectId ? monitor.monitors.map((monitor) => {
                            if (monitor._id === action.payload.monitorId._id) {
                                var incidents = monitor.incidents || [];

                                if (incidents && incidents.length && incidents !== undefined || incidents !== null) {
                                    if (incidents.length > 2) {
                                        incidents.splice(-1, 1);
                                    }
                                    incidents.unshift(action.payload);
                                }
                                return {
                                    ...monitor,
                                    incidents: incidents
                                };
                            } else {
                                return monitor;
                            }
                        }) : monitor.monitors
                        return monitor;
                    }),
                },

            });

        case 'UPDATE_RESPONSE_TIME':
            return Object.assign({}, state, {
                ...state,
                monitorsList: {
                    ...state.monitorsList,
                    monitors: state.monitorsList.monitors.map(monitor => {
                        if (monitor._id === action.payload.monitorId) {
                            return {
                                ...monitor,
                                responseTime: action.payload.time,
                                status: action.payload.status
                            };
                        } else {
                            return monitor;
                        }
                    }),
                },

            });

        case ADD_SEAT_SUCCESS:
            return Object.assign({}, state, {
                ...state,
                addseat: {
                    requesting: false,
                    error: null,
                    success: action.payload
                },

            });

        case ADD_SEAT_FAILURE:
            return Object.assign({}, state, {
                ...state,
                addseat: {
                    requesting: false,
                    error: action.payload,
                    success: false
                },

            });

        case ADD_SEAT_REQUEST:
            return Object.assign({}, state, {
                ...state,
                addseat: {
                    requesting: true,
                    error: null,
                    success: false
                },

            });

        case ADD_SEAT_RESET:
            return Object.assign({}, state, {
                ...state,
                addseat: {
                    requesting: false,
                    error: null,
                    success: false
                },

            });

        case SELECT_PROBE:
            return Object.assign({}, state, {
                activeProbe: action.payload
            });

        default: return state;
    }
}<|MERGE_RESOLUTION|>--- conflicted
+++ resolved
@@ -59,16 +59,10 @@
         success: false
     },
     fetchMonitorsIncidentRequest: false,
-<<<<<<< HEAD
-    fetchMonitorsSubscriberRequest: false,
-    deleteMonitor: false,
     activeProbe: 0,
-=======
     fetchMonitorLogsRequest: false,
     fetchMonitorsSubscriberRequest: false,
     deleteMonitor: false,
-
->>>>>>> 19869bda
 };
 
 export default function monitor(state = INITIAL_STATE, action) {
@@ -76,11 +70,7 @@
     switch (action.type) {
 
         case CREATE_MONITOR_SUCCESS:
-<<<<<<< HEAD
             isExistingMonitor = state.monitorsList.monitors.find(monitor => monitor._id === action.payload.projectId._id);
-=======
-            isExistingMonitor = state.monitorsList.monitors.find(monitor => monitor._id === action.payload.projectId);
->>>>>>> 19869bda
             return Object.assign({}, state, {
                 ...state,
                 newMonitor: {
@@ -92,15 +82,9 @@
                 monitorsList: {
                     ...state.monitorsList,
                     monitors: isExistingMonitor ? state.monitorsList.monitors.length > 0 ? state.monitorsList.monitors.map((subProjectMonitors) => {
-<<<<<<< HEAD
                         return subProjectMonitors._id === action.payload.projectId._id ?
                             {
                                 _id: action.payload.projectId._id,
-=======
-                        return subProjectMonitors._id === action.payload.projectId ?
-                            {
-                                _id: action.payload.projectId,
->>>>>>> 19869bda
                                 monitors: [...subProjectMonitors.monitors, action.payload],
                                 count: subProjectMonitors.count + 1,
                                 skip: subProjectMonitors.skip,
@@ -360,8 +344,6 @@
                 ...state,
 
                 fetchMonitorsSubscriberRequest: action.payload
-<<<<<<< HEAD
-=======
             });
 
         case FETCH_MONITOR_LOGS_REQUEST:
@@ -405,7 +387,6 @@
                     monitors: state.monitorsList.monitors
                 },
                 fetchMonitorLogsRequest: false
->>>>>>> 19869bda
             });
 
         case REMOVE_MONITORS_SUBSCRIBERS:
