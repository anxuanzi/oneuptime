--- conflicted
+++ resolved
@@ -15,7 +15,6 @@
     return errors;
 }
 
-<<<<<<< HEAD
 class DeleteCaution extends Component {
     componentDidMount() {
         window.addEventListener('keydown', this.handleKeyBoard);
@@ -38,7 +37,10 @@
         const { hide, requesting, deleteProject, handleSubmit } = this.props;
 
         return (
-            <form onSubmit={handleSubmit(deleteProject.bind(this))}>
+            <form
+                id="delete-project-form"
+                onSubmit={handleSubmit(deleteProject.bind(this))}
+            >
                 <div className="bs-Modal bs-Modal--medium">
                     <div className="bs-Modal-header">
                         <div className="bs-Modal-header-copy">
@@ -46,21 +48,6 @@
                                 <span>Delete Project</span>
                             </span>
                         </div>
-=======
-export function DeleteCaution(props) {
-    const { hide, requesting, deleteProject, handleSubmit } = props;
-    return (
-        <form
-            onSubmit={handleSubmit(deleteProject.bind(this))}
-            id="delete-project-form"
-        >
-            <div className="bs-Modal bs-Modal--medium">
-                <div className="bs-Modal-header">
-                    <div className="bs-Modal-header-copy">
-                        <span className="Text-color--inherit Text-display--inline Text-fontSize--20 Text-fontWeight--regular Text-lineHeight--24 Text-typeface--base Text-wrap--wrap">
-                            <span>Delete Project</span>
-                        </span>
->>>>>>> 88705341
                     </div>
                     <div className="bs-Modal-content">
                         <span className="Text-color--inherit Text-display--inline Text-fontSize--14 Text-fontWeight--regular Text-lineHeight--24 Text-typeface--base Text-wrap--wrap">
@@ -79,7 +66,6 @@
                             />
                         </div>
                     </div>
-<<<<<<< HEAD
                     <div className="bs-Modal-footer">
                         <div className="bs-Modal-footer-actions">
                             <button
@@ -97,6 +83,7 @@
                                 disabled={requesting}
                                 type="submit"
                                 autoFocus={true}
+                                id="btnDeleteProject"
                             >
                                 <ShouldRender if={requesting}>
                                     <Spinner />
@@ -104,32 +91,6 @@
                                 <span>DELETE PERMANENTLY</span>
                             </button>
                         </div>
-=======
-                </div>
-                <div className="bs-Modal-footer">
-                    <div className="bs-Modal-footer-actions">
-                        <button
-                            className={`bs-Button ${requesting &&
-                                'bs-is-disabled'}`}
-                            type="button"
-                            onClick={hide}
-                            disabled={requesting}
-                        >
-                            <span>Cancel</span>
-                        </button>
-                        <button
-                            className={`bs-Button bs-Button--red Box-background--red ${requesting &&
-                                'bs-is-disabled'}`}
-                            disabled={requesting}
-                            type="submit"
-                            id="btnDeleteProject"
-                        >
-                            <ShouldRender if={requesting}>
-                                <Spinner />
-                            </ShouldRender>
-                            <span>DELETE PERMANENTLY</span>
-                        </button>
->>>>>>> 88705341
                     </div>
                 </div>
             </form>
