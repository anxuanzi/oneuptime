import Logger from './logger.js';
import ErrorTracker from './tracker.js';
// Due to issue with handling exports/imports in the server-monitor cli
// we need to build the server-monitor project into the build folder then point to it there
// This way we won't worry about whether we are using module/commonjs syntax
import ServerMonitor from '../build/server-monitor/lib/api';
<<<<<<< HEAD
import PerformanceMonitor from './performanceMonitor.js';

export default { Logger, ErrorTracker, ServerMonitor, PerformanceMonitor };
=======
import PerformanceTracker from './performanceTracker.js';

export default { Logger, ErrorTracker, ServerMonitor, PerformanceTracker };
>>>>>>> 4e37413b
<|MERGE_RESOLUTION|>--- conflicted
+++ resolved
@@ -4,12 +4,6 @@
 // we need to build the server-monitor project into the build folder then point to it there
 // This way we won't worry about whether we are using module/commonjs syntax
 import ServerMonitor from '../build/server-monitor/lib/api';
-<<<<<<< HEAD
-import PerformanceMonitor from './performanceMonitor.js';
-
-export default { Logger, ErrorTracker, ServerMonitor, PerformanceMonitor };
-=======
 import PerformanceTracker from './performanceTracker.js';
 
-export default { Logger, ErrorTracker, ServerMonitor, PerformanceTracker };
->>>>>>> 4e37413b
+export default { Logger, ErrorTracker, ServerMonitor, PerformanceTracker };