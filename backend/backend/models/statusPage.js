const mongoose = require('../config/db');

const Schema = mongoose.Schema;
const statusSchema = new Schema({
    projectId: {
        type: Schema.Types.ObjectId,
        ref: 'Project',
        alias: 'project',
        index: true,
    }, //which project this statuspage belongs to.
    domains: [
        {
            domain: String, // complete domain eg status.fyipe.com
            cert: String, // filename gridfs
            privateKey: String, // filename gridfs
            enableHttps: { type: Boolean, default: false },
            autoProvisioning: { type: Boolean, default: false },
            domainVerificationToken: {
                type: Schema.Types.ObjectId,
                ref: 'DomainVerificationToken',
                index: true,
            },
        },
    ],
    monitors: [
        {
            monitor: {
                type: Schema.Types.ObjectId,
                ref: 'Monitor',
                index: true,
            },
            description: String,
            uptime: Boolean,
            memory: Boolean,
            cpu: Boolean,
            storage: Boolean,
            responseTime: Boolean,
            temperature: Boolean,
            runtime: Boolean,
        },
    ],
    links: Array,
    slug: String,
    title: { type: String, default: 'Status Page' },
    name: String,
    isPrivate: {
        type: Boolean,
        default: false,
    },
    isSubscriberEnabled: {
        type: Boolean,
        default: false,
    },
    isGroupedByMonitorCategory: {
        type: Boolean,
        default: false,
    },
    showScheduledEvents: {
        type: Boolean,
        default: true,
    },
    // show incident to the top of status page
    moveIncidentToTheTop: {
        type: Boolean,
        default: false,
    },
    // show or hide the probe bar
    hideProbeBar: {
        type: Boolean,
        default: true,
    },
    // show or hide uptime (%) on the status page
    hideUptime: {
        type: Boolean,
        default: false,
    },
    multipleNotificationTypes: {
        type: Boolean,
        default: false,
    },
    // show or hide resolved incident on the status page
    hideResolvedIncident: {
        type: Boolean,
        default: false,
    },
    description: String,
    copyright: String,
    faviconPath: String,
    logoPath: String,
    bannerPath: String,
    colors: Object,
    layout: Object,
    headerHTML: String,
    footerHTML: String,
    customCSS: String,
    customJS: String,
    statusBubbleId: String,
    embeddedCss: String,
    createdAt: {
        type: Date,
        default: Date.now,
    },
    enableRSSFeed: {
        type: Boolean,
        default: true,
    },
    emailNotification: {
        type: Boolean,
        default: true,
    },
    smsNotification: {
        type: Boolean,
        default: true,
    },
    webhookNotification: {
        type: Boolean,
        default: true,
    },
    selectIndividualMonitors: {
        type: Boolean,
        default: false,
    },
    enableIpWhitelist: { type: Boolean, default: false },
    ipWhitelist: { type: Array, default: [] },
    deleted: { type: Boolean, default: false },
    incidentHistoryDays: { type: Number, default: 14 },
    scheduleHistoryDays: { type: Number, default: 14 },
    announcementLogsHistory: { type: Number, default: 14 },
<<<<<<< HEAD
    twitterUpdate: { type: String },
=======
    onlineText: { type: String, default: 'Operational' },
    offlineText: { type: String, default: 'Offline' },
    degradedText: { type: String, default: 'Degraded' },
>>>>>>> 036b75b9

    deletedAt: {
        type: Date,
    },

    deletedById: { type: Schema.Types.ObjectId, ref: 'User', index: true },
    theme: { type: String, default: 'Clean Theme' },
});
module.exports = mongoose.model('StatusPage', statusSchema);<|MERGE_RESOLUTION|>--- conflicted
+++ resolved
@@ -126,13 +126,9 @@
     incidentHistoryDays: { type: Number, default: 14 },
     scheduleHistoryDays: { type: Number, default: 14 },
     announcementLogsHistory: { type: Number, default: 14 },
-<<<<<<< HEAD
-    twitterUpdate: { type: String },
-=======
     onlineText: { type: String, default: 'Operational' },
     offlineText: { type: String, default: 'Offline' },
     degradedText: { type: String, default: 'Degraded' },
->>>>>>> 036b75b9
 
     deletedAt: {
         type: Date,
