--- conflicted
+++ resolved
@@ -33,7 +33,7 @@
 // Param 1: req.headers-> {authorization}; req.user-> {id}; req.body-> {monitorId, projectId}
 // Returns: 200: Incident, 400: Error; 500: Server Error.
 
-router.post('/:projectId/:monitorId', getUser, isAuthorized, async function(
+router.post('/:projectId/:monitorId', getUser, isAuthorized, async function (
     req,
     res
 ) {
@@ -144,7 +144,7 @@
     '/:projectId/monitor/:monitorId',
     getUser,
     isAuthorized,
-    async function(req, res) {
+    async function (req, res) {
         // include date range
         try {
             const { startDate, endDate } = req.body;
@@ -177,7 +177,7 @@
 );
 
 // Fetch incidents by projectId
-router.get('/:projectId', getUser, isAuthorized, getSubProjects, async function(
+router.get('/:projectId', getUser, isAuthorized, getSubProjects, async function (
     req,
     res
 ) {
@@ -194,7 +194,7 @@
     }
 });
 
-router.get('/:projectId/incident', getUser, isAuthorized, async function(
+router.get('/:projectId/incident', getUser, isAuthorized, async function (
     req,
     res
 ) {
@@ -221,7 +221,7 @@
     '/:projectId/incident/:incidentId',
     getUser,
     isAuthorized,
-    async function(req, res) {
+    async function (req, res) {
         // Call the IncidentService.
 
         try {
@@ -239,7 +239,7 @@
     '/:projectId/timeline/:incidentId',
     getUser,
     isAuthorized,
-    async function(req, res) {
+    async function (req, res) {
         try {
             const incidentId = req.params.incidentId;
             const timeline = await IncidentTimelineService.findBy(
@@ -260,7 +260,7 @@
     getUser,
     isAuthorized,
     getSubProjects,
-    async function(req, res) {
+    async function (req, res) {
         try {
             const subProjectIds = req.user.subProjects
                 ? req.user.subProjects.map(project => project._id)
@@ -282,7 +282,7 @@
     '/:projectId/acknowledge/:incidentId',
     getUser,
     isAuthorized,
-    async function(req, res) {
+    async function (req, res) {
         try {
             const userId = req.user ? req.user.id : null;
             const projectId = req.params.projectId;
@@ -306,29 +306,22 @@
                 incidentId: incident._id,
                 projectId,
             });
-            const subAlerts = uniqByKeepFirst(
-                subscriberAlerts,
-                it => it.identification
-            );
+            const subAlerts = deduplicate(subscriberAlerts);
             incidentMessages = [
                 ...incidentMessages,
                 ...timeline,
                 ...alerts,
-                ...subAlerts,
+                ...subAlerts
             ];
-            incidentMessages.sort((a, b) => b.createdAt - a.createdAt);
+            incidentMessages.sort(
+                (a, b) =>
+                    b.createdAt - a.createdAt
+            );
             const filteredMsg = incidentMessages.filter(
                 a =>
                     a.status !== 'internal notes added' &&
                     a.status !== 'internal notes updated'
             );
-<<<<<<< HEAD
-            const subAlerts = deduplicate(subscriberAlerts);
-            incidentMessages = [...incidentMessages, ...timeline, ...alerts, ...subAlerts]
-            incidentMessages.sort((a, b) => b.createdAt - a.createdAt)
-            const filteredMsg = incidentMessages.filter(a => a.status !== 'internal notes added' && a.status !== 'internal notes updated')
-=======
->>>>>>> 7d3118ab
             const result = {
                 data: filteredMsg,
                 incident,
@@ -350,7 +343,7 @@
     '/:projectId/resolve/:incidentId',
     getUser,
     isAuthorized,
-    async function(req, res) {
+    async function (req, res) {
         try {
             const userId = req.user ? req.user.id : null;
             const projectId = req.params.projectId;
@@ -373,29 +366,22 @@
                 incidentId: incident._id,
                 projectId,
             });
-            const subAlerts = uniqByKeepFirst(
-                subscriberAlerts,
-                it => it.identification
-            );
+            const subAlerts = deduplicate(subscriberAlerts);
             incidentMessages = [
                 ...incidentMessages,
                 ...timeline,
                 ...alerts,
-                ...subAlerts,
+                ...subAlerts
             ];
-            incidentMessages.sort((a, b) => b.createdAt - a.createdAt);
+            incidentMessages.sort(
+                (a, b) =>
+                    b.createdAt - a.createdAt
+            );
             const filteredMsg = incidentMessages.filter(
                 a =>
                     a.status !== 'internal notes added' &&
                     a.status !== 'internal notes updated'
             );
-<<<<<<< HEAD
-            const subAlerts = deduplicate(subscriberAlerts);
-            incidentMessages = [...incidentMessages, ...timeline, ...alerts, ...subAlerts]
-            incidentMessages.sort((a, b) => b.createdAt - a.createdAt)
-            const filteredMsg = incidentMessages.filter(a => a.status !== 'internal notes added' && a.status !== 'internal notes updated')
-=======
->>>>>>> 7d3118ab
             const result = {
                 data: filteredMsg,
                 incident,
@@ -413,7 +399,7 @@
     '/:projectId/close/:incidentId',
     getUser,
     isAuthorized,
-    async function(req, res) {
+    async function (req, res) {
         try {
             const userId = req.user ? req.user.id : null;
             // Call the IncidentService
@@ -434,7 +420,7 @@
     '/:projectId/incident/:incidentId/details',
     getUser,
     isAuthorized,
-    async function(req, res) {
+    async function (req, res) {
         const projectId = req.params.projectId;
         const incidentId = req.params.incidentId;
         const { title, description, incidentPriority } = req.body;
@@ -473,7 +459,7 @@
     '/:projectId/incident/:incidentId/message',
     getUser,
     isAuthorized,
-    async function(req, res) {
+    async function (req, res) {
         try {
             const data = req.body;
             const incidentId = req.params.incidentId;
@@ -605,9 +591,8 @@
                         error
                     );
                 });
-                const status = `${incidentMessage.type} notes ${
-                    data.id ? 'updated' : 'added'
-                }`;
+                const status = `${incidentMessage.type} notes ${data.id ? 'updated' : 'added'
+                    }`;
 
                 // update timeline
                 await IncidentTimelineService.create({
@@ -637,29 +622,22 @@
                     const timeline = await IncidentTimelineService.findBy({
                         incidentId: incident._id,
                     });
-                    const subAlerts = uniqByKeepFirst(
-                        subscriberAlerts,
-                        it => it.identification
-                    );
+                    const subAlerts = deduplicate(subscriberAlerts);
                     incidentMessages = [
                         ...incidentMessages,
                         ...timeline,
                         ...alerts,
-                        ...subAlerts,
+                        ...subAlerts
                     ];
-                    incidentMessages.sort((a, b) => b.createdAt - a.createdAt);
+                    incidentMessages.sort(
+                        (a, b) =>
+                            b.createdAt - a.createdAt
+                    );
                     const filteredMsg = incidentMessages.filter(
                         a =>
                             a.status !== 'internal notes added' &&
                             a.status !== 'internal notes updated'
                     );
-<<<<<<< HEAD
-                    const subAlerts = deduplicate(subscriberAlerts);
-                    incidentMessages = [...incidentMessages, ...timeline, ...alerts, ...subAlerts];
-                    incidentMessages.sort((a, b) => b.createdAt - a.createdAt)
-                    const filteredMsg = incidentMessages.filter(a => a.status !== 'internal notes added' && a.status !== 'internal notes updated')
-=======
->>>>>>> 7d3118ab
                     incidentMessage = {
                         type: data.type,
                         data: filteredMsg,
@@ -684,7 +662,7 @@
     '/:projectId/:incidentId/statuspages',
     getUser,
     isAuthorized,
-    async function(req, res) {
+    async function (req, res) {
         try {
             const {
                 statusPages,
@@ -705,7 +683,7 @@
     '/:projectId/incident/:incidentId/message/:incidentMessageId',
     getUser,
     isAuthorized,
-    async function(req, res) {
+    async function (req, res) {
         try {
             const { incidentId, incidentMessageId, projectId } = req.params;
             const checkMsg = await IncidentMessageService.findOneBy({
@@ -746,29 +724,22 @@
                     const timeline = await IncidentTimelineService.findBy({
                         incidentId,
                     });
-                    const subAlerts = uniqByKeepFirst(
-                        subscriberAlerts,
-                        it => it.identification
-                    );
+                    const subAlerts = deduplicate(subscriberAlerts);
                     incidentMessages = [
                         ...incidentMessages,
                         ...timeline,
                         ...alerts,
-                        ...subAlerts,
+                        ...subAlerts
                     ];
-                    incidentMessages.sort((a, b) => b.createdAt - a.createdAt);
+                    incidentMessages.sort(
+                        (a, b) =>
+                            b.createdAt - a.createdAt
+                    );
                     const filteredMsg = incidentMessages.filter(
                         a =>
                             a.status !== 'internal notes added' &&
                             a.status !== 'internal notes updated'
                     );
-<<<<<<< HEAD
-                    const subAlerts = deduplicate(subscriberAlerts);
-                    incidentMessages = [...incidentMessages, ...timeline, ...alerts, ...subAlerts];
-                    incidentMessages.sort((a, b) => b.createdAt - a.createdAt)
-                    const filteredMsg = incidentMessages.filter(a => a.status !== 'internal notes added' && a.status !== 'internal notes updated')
-=======
->>>>>>> 7d3118ab
                     result = {
                         type: checkMsg.type,
                         data: filteredMsg,
@@ -790,7 +761,7 @@
     '/:projectId/incident/:incidentId/message',
     getUser,
     isAuthorized,
-    async function(req, res) {
+    async function (req, res) {
         let type = 'investigation';
         if (req.query.type && req.query.type === 'internal') {
             type = 'internal';
@@ -828,29 +799,22 @@
             if (type === 'investigation') {
                 result = incidentMessages;
             } else {
-<<<<<<< HEAD
                 const subAlerts = deduplicate(subscriberAlerts);
-                incidentMessages = [...incidentMessages, ...timeline, ...alerts, ...subAlerts];
-                incidentMessages.sort((a, b) => b.createdAt - a.createdAt)
-                const filteredMsg = incidentMessages.filter(a => a.status !== 'internal notes added' && a.status !== 'internal notes updated')
-=======
-                const subAlerts = uniqByKeepFirst(
-                    subscriberAlerts,
-                    it => it.identification
-                );
                 incidentMessages = [
                     ...incidentMessages,
                     ...timeline,
                     ...alerts,
-                    ...subAlerts,
+                    ...subAlerts
                 ];
-                incidentMessages.sort((a, b) => b.createdAt - a.createdAt);
+                incidentMessages.sort(
+                    (a, b) =>
+                        b.createdAt - a.createdAt
+                );
                 const filteredMsg = incidentMessages.filter(
                     a =>
                         a.status !== 'internal notes added' &&
                         a.status !== 'internal notes updated'
                 );
->>>>>>> 7d3118ab
                 result = filteredMsg;
             }
             return sendListResponse(req, res, result, count);
@@ -860,7 +824,7 @@
     }
 );
 
-router.delete('/:projectId/:incidentId', getUser, isUserAdmin, async function(
+router.delete('/:projectId/:incidentId', getUser, isUserAdmin, async function (
     req,
     res
 ) {
@@ -893,7 +857,7 @@
     '/:projectId/resolve/:incidentId',
     getUser,
     isAuthorized,
-    async function(req, res) {
+    async function (req, res) {
         try {
             const userId = req.user ? req.user.id : null;
             await IncidentService.resolve(req.params.incidentId, userId);
@@ -920,7 +884,7 @@
     '/:projectId/acknowledge/:incidentId',
     getUser,
     isAuthorized,
-    async function(req, res) {
+    async function (req, res) {
         try {
             const userId = req.user ? req.user.id : null;
             await IncidentService.acknowledge(
@@ -941,33 +905,24 @@
     }
 );
 
-<<<<<<< HEAD
 function deduplicate(arr = []) {
-	const map = {};
-
-	let curr;
-
-	for (let i = 0; i < arr.length; i++) {
-		curr = arr[i];
-
-		if (!map[curr.identification]) {
-			map[curr.identification] = curr;
-		} else {
-			if (curr.error && !map[curr.identification].error) {
-				map[curr.identification].error = true;
-			}
-		}
-	}
-
-	return Object.values(map);
-=======
-function uniqByKeepFirst(a, key) {
-    const seen = new Set();
-    return a.filter(item => {
-        const k = key(item);
-        return seen.has(k) ? false : seen.add(k);
-    });
->>>>>>> 7d3118ab
+    const map = {};
+
+    let curr;
+
+    for (let i = 0; i < arr.length; i++) {
+        curr = arr[i];
+
+        if (!map[curr.identification]) {
+            map[curr.identification] = curr;
+        } else {
+            if (curr.error && !map[curr.identification].error) {
+                map[curr.identification].error = true;
+            }
+        }
+    }
+
+    return Object.values(map);
 }
 
 module.exports = router;