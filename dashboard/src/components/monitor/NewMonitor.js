/* eslint-disable*/
import React, { Component } from 'react';
import { bindActionCreators } from 'redux';
import { connect } from 'react-redux';
import PropTypes from 'prop-types';
import { reduxForm, Field, formValueSelector,change } from 'redux-form';
import {
    createMonitor,
    createMonitorSuccess,
    createMonitorFailure,
    resetCreateMonitor,
    editMonitor,
    editMonitorSwitch,
    setMonitorCriteria,
    addSeat,
} from '../../actions/monitor';
import { RenderField } from '../basic/RenderField';
import { makeCriteria,API_URL } from '../../config';
import { FormLoader } from '../basic/Loader';
import { openModal, closeModal } from '../../actions/modal';
import {
    fetchMonitorCriteria,
    fetchMonitorsIncidents,
    fetchMonitorsSubscribers,
    toggleEdit,
} from '../../actions/monitor';
import { showUpgradeForm } from '../../actions/project';
import ShouldRender from '../basic/ShouldRender';
import { fetchSchedules, scheduleSuccess } from '../../actions/schedule';
import ApiAdvance from './ApiAdvance';
import ResponseComponent from './ResponseComponent';
import { User } from '../../config';
import { ValidateField } from '../../config';
import { RenderSelect } from '../basic/RenderSelect';
import AceEditor from 'react-ace';
import 'ace-builds/src-noconflict/mode-javascript';
import 'ace-builds/src-noconflict/theme-github';
import { logEvent } from '../../analytics';
import { SHOULD_LOG_ANALYTICS, PricingPlan as PlanListing } from '../../config';
import Tooltip from '../basic/Tooltip';
import PricingPlan from '../basic/PricingPlan';
const selector = formValueSelector('NewMonitor');
const dJSON = require('dirty-json');
import { history } from '../../store';
<<<<<<< HEAD

import { fetchCommunicationSlas } from '../../actions/incidentCommunicationSla';
=======
import uuid from 'uuid';
import {
    fetchCommunicationSlas
} from '../../actions/incidentCommunicationSla';
>>>>>>> 822d15fe
import { fetchMonitorSlas } from '../../actions/monitorSla';
import { UploadFile } from '../basic/UploadFile';

class NewMonitor extends Component {
    constructor(props) {
        super(props);
        this.state = {
            advance: false,
            script: '',
            type: props.edit ? props.editMonitorProp.type : props.type,
            httpRequestLink: `${API_URL}/incomingHttpRequest/${uuid.v4()}`,
        };
    }

    componentDidMount() {
        const userId = User.getUserId();
        const projectMember = this.props.currentProject.users.find(
            user => user.userId === userId
        );
        //load call schedules
        if (projectMember) {
            this.props.fetchMonitorSlas(this.props.currentProject._id);
            this.props.fetchCommunicationSlas(this.props.currentProject._id);
            this.props.fetchSchedules(this.props.currentProject._id);
        }
        this.props.fetchMonitorCriteria();
    }

    //Client side validation
    validate = values => {
        const errors = {};
        if (!ValidateField.text(values[`name_${this.props.index}`])) {
            errors.name = 'Name is required.';
        }
        if (values[`type_${this.props.index}`] === 'url') {
            if (!ValidateField.text(values[`url_${this.props.index}`])) {
                errors.url = 'URL is required.';
            } else if (!ValidateField.url(values[`url_${this.props.index}`])) {
                errors.url = 'URL is invalid.';
            }
        }

        if (values[`type_${this.props.index}`] === 'device') {
            if (!ValidateField.text(values[`deviceId_${this.props.index}`])) {
                errors.deviceId = 'Device ID is required.';
            } else if (
                !ValidateField.url(values[`deviceId_${this.props.index}`])
            ) {
                errors.deviceId = 'Device ID is invalid.';
            }
        }

        if (!values['resourceCategoriesId']) {
            errors.resourceCategories = 'Resource Category is required';
        }

        return errors;
    };

    componentDidUpdate() {
        const { monitor } = this.props;
        if (
            monitor.newMonitor.error ===
            "You can't add any more monitors. Please upgrade plan."
        ) {
            this.props.showUpgradeForm();
        }
    }

    submitForm = values => {
        const thisObj = this;
        const postObj = { data: {}, criteria: {} };
        postObj.componentId = thisObj.props.componentId;
        postObj.projectId = this.props.projectId;
        postObj.incidentCommunicationSla = values.incidentCommunicationSla;
        postObj.monitorSla = values.monitorSla;
        postObj.name = values[`name_${this.props.index}`];
        postObj.type = values[`type_${this.props.index}`]
            ? values[`type_${this.props.index}`]
            : this.props.edit
            ? this.props.editMonitorProp.type
            : this.props.type;
        postObj.resourceCategory =
            values[`resourceCategory_${this.props.index}`];
        postObj.callScheduleId = values[`callSchedule_${this.props.index}`];
        if (postObj.type === 'manual')
            postObj.data.description =
                values[`description_${this.props.index}`] || null;

        if (postObj.type === 'device')
            postObj.data.deviceId = values[`deviceId_${this.props.index}`];

        if (postObj.type === 'url' || postObj.type === 'api')
            postObj.data.url = values[`url_${this.props.index}`];

        if (postObj.type === 'script') {
            postObj.data.script = thisObj.state.script;
        }

        if (postObj.type === 'incomingHttpRequest')
            postObj.data.link = thisObj.state.httpRequestLink;

        if (
            postObj.type === 'url' ||
            postObj.type === 'api' ||
            postObj.type === 'server-monitor' ||
            postObj.type === 'script' ||
            postObj.type === 'incomingHttpRequest'
        ) {
            if (
                values &&
                values[`up_${this.props.index}`] &&
                values[`up_${this.props.index}`].length
            ) {
                postObj.criteria.up = makeCriteria(
                    values[`up_${this.props.index}`]
                );
                postObj.criteria.up.createAlert =
                    values && values[`up_${this.props.index}_createAlert`]
                        ? true
                        : false;
                postObj.criteria.up.autoAcknowledge =
                    values && values[`up_${this.props.index}_autoAcknowledge`]
                        ? true
                        : false;
                postObj.criteria.up.autoResolve =
                    values && values[`up_${this.props.index}_autoResolve`]
                        ? true
                        : false;
            }

            if (
                values &&
                values[`degraded_${this.props.index}`] &&
                values[`degraded_${this.props.index}`].length
            ) {
                postObj.criteria.degraded = makeCriteria(
                    values[`degraded_${this.props.index}`]
                );
                postObj.criteria.degraded.createAlert =
                    values && values[`degraded_${this.props.index}_createAlert`]
                        ? true
                        : false;
                postObj.criteria.degraded.autoAcknowledge =
                    values &&
                    values[`degraded_${this.props.index}_autoAcknowledge`]
                        ? true
                        : false;
                postObj.criteria.degraded.autoResolve =
                    values && values[`degraded_${this.props.index}_autoResolve`]
                        ? true
                        : false;
            }

            if (
                values &&
                values[`down_${this.props.index}`] &&
                values[`down_${this.props.index}`].length
            ) {
                postObj.criteria.down = makeCriteria(
                    values[`down_${this.props.index}`]
                );
                postObj.criteria.down.createAlert =
                    values && values[`down_${this.props.index}_createAlert`]
                        ? true
                        : false;
                postObj.criteria.down.autoAcknowledge =
                    values && values[`down_${this.props.index}_autoAcknowledge`]
                        ? true
                        : false;
                postObj.criteria.down.autoResolve =
                    values && values[`down_${this.props.index}_autoResolve`]
                        ? true
                        : false;
            }
        }
        if (postObj.type === 'api') {
            if (
                values &&
                values[`method_${this.props.index}`] &&
                values[`method_${this.props.index}`].length
            ) {
                postObj.method = values[`method_${this.props.index}`];
            }
            if (
                values &&
                values[`headers_${this.props.index}`] &&
                values[`headers_${this.props.index}`].length
            ) {
                postObj.headers = values[`headers_${this.props.index}`];
            }
            if (
                values &&
                values[`bodyType_${this.props.index}`] &&
                values[`bodyType_${this.props.index}`].length
            ) {
                postObj.bodyType = values[`bodyType_${this.props.index}`];
            }
            if (
                values &&
                values[`formData_${this.props.index}`] &&
                values[`formData_${this.props.index}`].length &&
                (postObj.bodyType === 'form-data' ||
                    postObj.bodyType === 'x-www-form-urlencoded')
            ) {
                postObj.formData = values[`formData_${this.props.index}`];
            }
            if (
                values &&
                values[`text_${this.props.index}`] &&
                values[`text_${this.props.index}`].length &&
                !(
                    postObj.bodyType === 'form-data' ||
                    postObj.bodyType === 'x-www-form-urlencoded'
                )
            ) {
                let text = values[`text_${this.props.index}`];
                if (postObj.bodyType === 'application/json') {
                    try {
                        const val = text.replace(/^,{+|},+$/g, '');
                        const r = dJSON.parse(val);
                        text = JSON.stringify(r);
                    } catch (e) {}
                }
                postObj.text = text;
            }
        }

        if (this.props.edit) {
            const { monitorId } = this.props;
            postObj._id = this.props.editMonitorProp._id;
            this.props.editMonitor(postObj.projectId, postObj).then(() => {
                this.props.toggleEdit(false);
                thisObj.props.destroy();
                if (monitorId === this.props.editMonitorProp._id) {
                    this.props.fetchMonitorsIncidents(
                        postObj.projectId,
                        this.props.editMonitorProp._id,
                        0,
                        5
                    );
                    this.props.fetchMonitorsSubscribers(
                        postObj.projectId,
                        this.props.editMonitorProp._id,
                        0,
                        5
                    );
                } else {
                    this.props.fetchMonitorsIncidents(
                        postObj.projectId,
                        this.props.editMonitorProp._id,
                        0,
                        3
                    );
                }
                if (SHOULD_LOG_ANALYTICS) {
                    logEvent(
                        'EVENT: DASHBOARD > PROJECT > COMPONENT > MONITOR > EDIT MONITOR',
                        values
                    );
                }
            });
        } else {
            this.props.createMonitor(postObj.projectId, postObj).then(
                data => {
                    thisObj.props.reset();
                    if (SHOULD_LOG_ANALYTICS) {
                        logEvent(
                            'EVENT: DASHBOARD > PROJECT > COMPONENT > MONITOR > NEW MONITOR',
                            values
                        );
                    }
                    history.push(
                        `/dashboard/project/${this.props.currentProject._id}/${this.props.componentId}/monitoring/${data.data._id}`
                    );
                },
                error => {
                    if (error && error.message) {
                        return error;
                    }
                }
            );
        }

        this.setState({
            advance: false,
            script: '',
            type: this.props.edit
                ? this.props.editMonitorProp.type
                : this.props.type,
        });
    };

    scheduleChange = (e, value) => {
        //load call schedules
        if (value && value !== '') {
            this.props.fetchSchedules(value);
        } else {
            const userId = User.getUserId();
            const projectMember = this.props.currentProject.users.find(
                user => user.userId === userId
            );
            if (projectMember)
                this.props.fetchSchedules(this.props.currentProject._id);
        }
    };

    cancelEdit = () => {
        this.props.editMonitorSwitch(this.props.index);
        this.props.toggleEdit(false);
    };

    openAdvance = () => {
        this.setState({ advance: !this.state.advance });
    };

    changeBox = (e, value) => {
        this.setState({ advance: false, type: value });
        this.props.setMonitorCriteria(
            this.props.name,
            this.props.category,
            this.props.subProject,
            this.props.schedule,
            this.props.monitorSla,
            this.props.incidentCommunicationSla,
            value
        );
    };

    scriptTextChange = newValue => {
        this.setState({ script: newValue });
    };

    monitorTypeDescription = {
        url:
            'Monitor your website and get notified when it goes down or performs poorly.',
        device:
            'Monitor IoT devices constantly and notify your team when they do not behave the way you want.',
        manual: (
            <>
                Manual monitors do not monitor any resource. You can change
                monitor status by using{' '}
                <a href="https://fyipe.com/docs">Fyipe’s API</a>. This is
                helpful when you use different monitoring tool but want to
                record monitor status on Fyipe.
            </>
        ),
        api: (
            <>
                Monitor{' '}
                <a href="https://en.wikipedia.org/wiki/Representational_state_transfer">
                    REST
                </a>{' '}
                endpoints constantly and notify your team when they do not
                behave the way you want.
            </>
        ),
        script:
            'Run custom JavaScript script and alerts you when script fails.',
        'server-monitor':
            'Monitor servers constantly and notify your team when they do not behave the way you want.',
    };

    getCurrentMonitorCount = monitor => {
        let count = 0;
        if (monitor.monitorsList.monitors.length > 0) {
            monitor.monitorsList.monitors.map(monitorObj => {
                count += monitorObj.count;
                return monitorObj;
            });
        }
        return count;
    };

    getNextPlan = plan => {
        const plans = ['Startup', 'Growth', 'Scale', 'Enterprise'];
        const nextPlanIndex = plans.indexOf(plan) + 1;

        if (nextPlanIndex >= plans.length) {
            return plans[plans.length - 1];
        }

        return plans[nextPlanIndex];
    };

    getUserCount = (project, subProjects) => {
        let count = 0;
        if (subProjects.length > 0) {
            const users = [];
            subProjects.map(subProject => {
                subProject.users.map(user => {
                    // ensure a user is not counted twice
                    // even when they're added to multiple subprojects
                    if (!users.includes(user.userId)) {
                        users.push(user.userId);
                    }
                    return user;
                });
                return subProject;
            });
            count = users.length;
        } else {
            count = project.users.length;
        }
        return count;
    };

    render() {
        const requesting =
            (this.props.monitor.newMonitor.requesting && !this.props.edit) ||
            (this.props.monitor.editMonitor.requesting && this.props.edit) ||
            this.props.requestingSla ||
            this.props.requestingMonitorSla;

        const {
            handleSubmit,
            subProjects,
            schedules,
            resourceCategoryList,
            monitor,
            project,
            currentPlanId,
        } = this.props;
        const type = this.state.type;
        const {httpRequestLink} = this.state;
        const unlimitedMonitors = ['Scale', 'Enterprise'];
        const planCategory =
            currentPlanId === 'enterprise'
                ? 'Enterprise'
                : PlanListing.getPlanById(currentPlanId).category;
        const numOfUsers = this.getUserCount(project, subProjects);
        const monitorPerUser =
            planCategory === 'Startup' ? 5 : planCategory === 'Growth' ? 10 : 0;
        const monitorCount = numOfUsers * monitorPerUser;
        const currentMonitorCount = this.getCurrentMonitorCount(monitor);

        return (
            <div className="Box-root Margin-bottom--12">
                <div className="bs-ContentSection Card-root Card-shadow--medium">
                    <div className="Box-root">
                        <div className="bs-ContentSection-content Box-root Box-divider--surface-bottom-1 Flex-flex Flex-alignItems--center Flex-justifyContent--spaceBetween Padding-horizontal--20 Padding-vertical--16">
                            <div className="Box-root">
                                <span className="Text-color--inherit Text-display--inline Text-fontSize--16 Text-fontWeight--medium Text-lineHeight--24 Text-typeface--base Text-wrap--wrap">
                                    <span>
                                        <ShouldRender if={!this.props.edit}>
                                            <span>New Monitor</span>
                                        </ShouldRender>

                                        <ShouldRender if={this.props.edit}>
                                            <span>
                                                Edit Monitor
                                                {this.props.editMonitorProp &&
                                                this.props.editMonitorProp.name
                                                    ? ' - ' +
                                                      this.props.editMonitorProp
                                                          .name
                                                    : null}
                                            </span>
                                        </ShouldRender>
                                    </span>
                                </span>
                                <p>
                                    <ShouldRender if={!this.props.edit}>
                                        <span>
                                            Monitor any resources (Websites,
                                            API, Servers, IoT Devices and more)
                                            constantly and notify your team when
                                            they do not behave the way you want.
                                        </span>
                                    </ShouldRender>
                                    <ShouldRender if={this.props.edit}>
                                        <span>
                                            Edit Name and URL of
                                            {this.props.editMonitorProp &&
                                            this.props.editMonitorProp.name
                                                ? ` ${this.props.editMonitorProp.name}`
                                                : ''}
                                        </span>
                                    </ShouldRender>
                                </p>
                            </div>
                        </div>

                        <form
                            id="form-new-monitor"
                            onSubmit={handleSubmit(this.submitForm)}
                        >
                            <div
                                className="bs-ContentSection-content Box-root Box-background--offset Box-divider--surface-bottom-1 Padding-vertical--2"
                                style={{ boxShadow: 'none' }}
                            >
                                <div>
                                    <div className="bs-Fieldset-wrapper Box-root Margin-bottom--2">
                                        <fieldset className="bs-Fieldset">
                                            <div className="bs-Fieldset-rows">
                                                <div className="bs-Fieldset-row">
                                                    <label className="bs-Fieldset-label">
                                                        Name
                                                    </label>
                                                    <div className="bs-Fieldset-fields">
                                                        <Field
                                                            className="db-BusinessSettings-input TextInput bs-TextInput"
                                                            component={
                                                                RenderField
                                                            }
                                                            type="text"
                                                            name={`name_${this.props.index}`}
                                                            id="name"
                                                            placeholder="Home Page"
                                                            disabled={
                                                                requesting
                                                            }
                                                            validate={
                                                                ValidateField.text
                                                            }
                                                        />
                                                    </div>
                                                </div>
                                                <ShouldRender
                                                    if={
                                                        resourceCategoryList &&
                                                        resourceCategoryList.length >
                                                            0
                                                    }
                                                >
                                                    <div className="bs-Fieldset-row">
                                                        <label className="bs-Fieldset-label">
                                                            Resource Category
                                                        </label>
                                                        <div className="bs-Fieldset-fields">
                                                            <span className="flex">
                                                                <Field
                                                                    className="db-select-nw"
                                                                    component={
                                                                        RenderSelect
                                                                    }
                                                                    name={`resourceCategory_${this.props.index}`}
                                                                    id="resourceCategory"
                                                                    placeholder="Choose Resource Category"
                                                                    disabled={
                                                                        requesting
                                                                    }
                                                                    options={[
                                                                        {
                                                                            value:
                                                                                '',
                                                                            label:
                                                                                'Select resource category',
                                                                        },
                                                                        ...(resourceCategoryList &&
                                                                        resourceCategoryList.length >
                                                                            0
                                                                            ? resourceCategoryList.map(
                                                                                  category => ({
                                                                                      value:
                                                                                          category._id,
                                                                                      label:
                                                                                          category.name,
                                                                                  })
                                                                              )
                                                                            : []),
                                                                    ]}
                                                                />
                                                                <Tooltip title="Resource Category">
                                                                    <div>
                                                                        <p>
                                                                            Resource
                                                                            Categories
                                                                            lets
                                                                            you
                                                                            group
                                                                            resources
                                                                            by
                                                                            categories
                                                                            on
                                                                            Status
                                                                            Page.
                                                                        </p>
                                                                    </div>
                                                                </Tooltip>
                                                            </span>
                                                        </div>
                                                    </div>
                                                </ShouldRender>
                                                <ShouldRender
                                                    if={!this.props.edit}
                                                >
                                                    <div className="bs-Fieldset-row">
                                                        <label className="bs-Fieldset-label">
                                                            Monitor Type
                                                        </label>

                                                        <div className="bs-Fieldset-fields">
                                                            <span className="flex">
                                                                <Field
                                                                    className="db-select-nw"
                                                                    component={
                                                                        RenderSelect
                                                                    }
                                                                    name={`type_${this.props.index}`}
                                                                    id="type"
                                                                    placeholder="Monitor Type"
                                                                    disabled={
                                                                        requesting
                                                                    }
                                                                    onChange={(
                                                                        e,
                                                                        v
                                                                    ) =>
                                                                        this.changeBox(
                                                                            e,
                                                                            v
                                                                        )
                                                                    }
                                                                    validate={
                                                                        ValidateField.select
                                                                    }
                                                                    options={[
                                                                        {
                                                                            value:
                                                                                '',
                                                                            label:
                                                                                'Select monitor type',
                                                                        },
                                                                        {
                                                                            value:
                                                                                'url',
                                                                            label:
                                                                                'Website',
                                                                        },
                                                                        {
                                                                            value:
                                                                                'device',
                                                                            label:
                                                                                'IoT Device',
                                                                        },
                                                                        {
                                                                            value:
                                                                                'manual',
                                                                            label:
                                                                                'Manual',
                                                                        },
                                                                        {
                                                                            value:
                                                                                'api',
                                                                            label:
                                                                                'API',
                                                                        },
                                                                        {
                                                                            value:
                                                                                'script',
                                                                            label:
                                                                                'Script',
                                                                        },
                                                                        {
                                                                            value:
                                                                                'server-monitor',
                                                                            label:
                                                                                'Server',
                                                                        },
                                                                        {
                                                                            value:
                                                                                'incomingHttpRequest',
                                                                            label:
                                                                                'Incoming HTTP Request',
                                                                        },
                                                                    ]}
                                                                />
                                                                <Tooltip title="Monitor Types">
                                                                    <div>
                                                                        <p>
                                                                            {' '}
                                                                            <b>
                                                                                What
                                                                                are
                                                                                monitors?
                                                                            </b>
                                                                        </p>
                                                                        <p>
                                                                            {' '}
                                                                            Monitors
                                                                            lets
                                                                            you
                                                                            monitor
                                                                            any
                                                                            reosurces
                                                                            you
                                                                            have
                                                                            like
                                                                            API&#39;s,
                                                                            Websites,
                                                                            Servers,
                                                                            Containers,
                                                                            IoT
                                                                            device
                                                                            or
                                                                            more.{' '}
                                                                        </p>
                                                                    </div>

                                                                    <div
                                                                        style={{
                                                                            marginTop:
                                                                                '5px',
                                                                        }}
                                                                    >
                                                                        <p>
                                                                            {' '}
                                                                            <b>
                                                                                Website
                                                                                Monitors
                                                                            </b>
                                                                        </p>
                                                                        <p>
                                                                            {' '}
                                                                            Monitor
                                                                            your
                                                                            website
                                                                            and
                                                                            get
                                                                            notified
                                                                            when
                                                                            it
                                                                            goes
                                                                            down
                                                                            or
                                                                            performs
                                                                            poorly.
                                                                        </p>
                                                                    </div>

                                                                    <div
                                                                        style={{
                                                                            marginTop:
                                                                                '5px',
                                                                        }}
                                                                    >
                                                                        <p>
                                                                            {' '}
                                                                            <b>
                                                                                IoT
                                                                                Device
                                                                            </b>
                                                                        </p>
                                                                        <p>
                                                                            {' '}
                                                                            Monitor
                                                                            IoT
                                                                            devices
                                                                            constantly
                                                                            and
                                                                            notify
                                                                            your
                                                                            team
                                                                            when
                                                                            they
                                                                            do
                                                                            not
                                                                            behave
                                                                            the
                                                                            way
                                                                            you
                                                                            want.{' '}
                                                                        </p>
                                                                    </div>

                                                                    <div
                                                                        style={{
                                                                            marginTop:
                                                                                '5px',
                                                                        }}
                                                                    >
                                                                        <p>
                                                                            {' '}
                                                                            <b>
                                                                                Manual
                                                                                Monitors
                                                                            </b>
                                                                        </p>
                                                                        <p>
                                                                            {' '}
                                                                            <>
                                                                                Manual
                                                                                monitors
                                                                                do
                                                                                not
                                                                                monitor
                                                                                any
                                                                                resource.
                                                                                You
                                                                                can
                                                                                change
                                                                                monitor
                                                                                status
                                                                                by
                                                                                using{' '}
                                                                                <a href="https://fyipe.com/docs">
                                                                                    Fyipe’s
                                                                                    API
                                                                                </a>

                                                                                .
                                                                                This
                                                                                is
                                                                                helpful
                                                                                when
                                                                                you
                                                                                use
                                                                                different
                                                                                monitoring
                                                                                tool
                                                                                but
                                                                                want
                                                                                to
                                                                                record
                                                                                monitor
                                                                                status
                                                                                on
                                                                                Fyipe.
                                                                            </>{' '}
                                                                        </p>
                                                                    </div>

                                                                    <div
                                                                        style={{
                                                                            marginTop:
                                                                                '5px',
                                                                        }}
                                                                    >
                                                                        <p>
                                                                            {' '}
                                                                            <b>
                                                                                API
                                                                                Monitor
                                                                            </b>
                                                                        </p>
                                                                        <p>
                                                                            {' '}
                                                                            <>
                                                                                Monitor{' '}
                                                                                <a href="https://en.wikipedia.org/wiki/Representational_state_transfer">
                                                                                    REST
                                                                                </a>{' '}
                                                                                endpoints
                                                                                constantly
                                                                                and
                                                                                notify
                                                                                your
                                                                                team
                                                                                when
                                                                                they
                                                                                do
                                                                                not
                                                                                behave
                                                                                the
                                                                                way
                                                                                you
                                                                                want.
                                                                            </>{' '}
                                                                        </p>
                                                                    </div>

                                                                    <div
                                                                        style={{
                                                                            marginTop:
                                                                                '5px',
                                                                        }}
                                                                    >
                                                                        <p>
                                                                            {' '}
                                                                            <b>
                                                                                Script
                                                                                Monitor
                                                                            </b>
                                                                        </p>
                                                                        <p>
                                                                            {' '}
                                                                            Run
                                                                            custom
                                                                            JavaScript
                                                                            script
                                                                            and
                                                                            alerts
                                                                            you
                                                                            when
                                                                            script
                                                                            fails.
                                                                        </p>
                                                                    </div>

                                                                    <div
                                                                        style={{
                                                                            marginTop:
                                                                                '5px',
                                                                        }}
                                                                    >
                                                                        <p>
                                                                            {' '}
                                                                            <b>
                                                                                Server
                                                                                Monitor
                                                                            </b>
                                                                        </p>
                                                                        <p>
                                                                            {' '}
                                                                            Monitor
                                                                            servers
                                                                            constantly
                                                                            and
                                                                            notify
                                                                            your
                                                                            team
                                                                            when
                                                                            they
                                                                            do
                                                                            not
                                                                            behave
                                                                            the
                                                                            way
                                                                            you
                                                                            want.
                                                                        </p>
                                                                    </div>

                                                                    <div
                                                                        style={{
                                                                            marginTop:
                                                                                '5px',
                                                                        }}
                                                                    >
                                                                        <p>
                                                                            {' '}
                                                                            <b>
                                                                                Incoming HTTP Request
                                                                            </b>
                                                                        </p>
                                                                        <p>
                                                                            {' '}
                                                                            Receives incoming HTTP get or post request and evaluates response body.
                                                                        </p>
                                                                    </div>
                                                                </Tooltip>
                                                            </span>
                                                            <span
                                                                className="Text-color--inherit Text-display--inline Text-lineHeight--24 Text-typeface--base Text-wrap--wrap"
                                                                style={{
                                                                    marginTop: 10,
                                                                }}
                                                            >
                                                                <span>
                                                                    {
                                                                        this
                                                                            .monitorTypeDescription[
                                                                            [
                                                                                this
                                                                                    .state
                                                                                    .type,
                                                                            ]
                                                                        ]
                                                                    }
                                                                </span>
                                                            </span>
                                                        </div>
                                                    </div>
                                                </ShouldRender>

<<<<<<< HEAD
                                                <ShouldRender
                                                    if={
                                                        type ===
                                                        'server-monitor'
                                                    }
                                                >
                                                    <div className="bs-Fieldset-row">
                                                        <label className="bs-Fieldset-label">
                                                            Mode
                                                        </label>

                                                        <div className="bs-Fieldset-fields">
                                                            <span className="flex">
                                                                <Field
                                                                    className="db-select-nw"
                                                                    component={
                                                                        RenderSelect
                                                                    }
                                                                    name={`mode_${this.props.index}`}
                                                                    id="mode"
                                                                    placeholder="Mode"
                                                                    disabled={
                                                                        requesting
                                                                    }
                                                                    // onChange={(
                                                                    //     e,
                                                                    //     v
                                                                    // ) =>
                                                                    //     this.changeBox(
                                                                    //         e,
                                                                    //         v
                                                                    //     )
                                                                    // }
                                                                    validate={
                                                                        ValidateField.select
                                                                    }
                                                                    options={[
                                                                        {
                                                                            value:
                                                                                '',
                                                                            label:
                                                                                'Select monitoring mode',
                                                                        },
                                                                        {
                                                                            value:
                                                                                'agent',
                                                                            label:
                                                                                'Agent',
                                                                        },
                                                                        {
                                                                            value:
                                                                                'agentless',
                                                                            label:
                                                                                'Agentless',
                                                                        },
                                                                    ]}
                                                                ></Field>
                                                            </span>
                                                        </div>
                                                    </div>

                                                    <div className="bs-Fieldset-row">
                                                        <label className="bs-Fieldset-label">
                                                            Host
                                                        </label>
                                                        <div className="bs-Fieldset-fields">
                                                            <Field
                                                                className="db-BusinessSettings-input TextInput bs-TextInput"
                                                                component={
                                                                    RenderField
                                                                }
                                                                type="text"
                                                                name={`host_${this.props.index}`}
                                                                id="host"
                                                                placeholder="example.compute-1.amazonaws.com"
                                                                disabled={
                                                                    requesting
                                                                }
                                                                validate={
                                                                    ValidateField.text
                                                                }
                                                            />
                                                        </div>
                                                    </div>

                                                    <div className="bs-Fieldset-row">
                                                        <label className="bs-Fieldset-label">
                                                            Username
                                                        </label>
                                                        <div className="bs-Fieldset-fields">
                                                            <Field
                                                                className="db-BusinessSettings-input TextInput bs-TextInput"
                                                                component={
                                                                    RenderField
                                                                }
                                                                type="text"
                                                                name={`username_${this.props.index}`}
                                                                id="username"
                                                                placeholder="root"
                                                                disabled={
                                                                    requesting
                                                                }
                                                                validate={
                                                                    ValidateField.text
                                                                }
                                                            />
                                                        </div>
                                                    </div>

                                                    <div className="bs-Fieldset-row">
                                                        <label className="bs-Fieldset-label">
                                                            Port
                                                        </label>
                                                        <div className="bs-Fieldset-fields">
                                                            <Field
                                                                className="db-BusinessSettings-input TextInput bs-TextInput"
                                                                component={
                                                                    RenderField
                                                                }
                                                                type="text"
                                                                name={`port_${this.props.index}`}
                                                                id="port"
                                                                placeholder="22"
                                                                disabled={
                                                                    requesting
                                                                }
                                                                validate={
                                                                    ValidateField.text
                                                                }
                                                            />
                                                        </div>
                                                    </div>

                                                    <div className="bs-Fieldset-row">
                                                        <label className="bs-Fieldset-label">
                                                            Authentication
                                                            Method
                                                        </label>

                                                        <div className="bs-Fieldset-fields">
                                                            <span className="flex">
                                                                <Field
                                                                    className="db-select-nw"
                                                                    component={
                                                                        RenderSelect
                                                                    }
                                                                    name={`authentication_${this.props.index}`}
                                                                    id="authentication"
                                                                    placeholder="Authentication Method"
                                                                    disabled={
                                                                        requesting
                                                                    }
                                                                    // onChange={(
                                                                    //     e,
                                                                    //     v
                                                                    // ) =>
                                                                    //     this.changeBox(
                                                                    //         e,
                                                                    //         v
                                                                    //     )
                                                                    // }
                                                                    validate={
                                                                        ValidateField.select
                                                                    }
                                                                    options={[
                                                                        {
                                                                            value:
                                                                                '',
                                                                            label:
                                                                                'Select authentication method',
                                                                        },
                                                                        {
                                                                            value:
                                                                                'password',
                                                                            label:
                                                                                'Password',
                                                                        },
                                                                        {
                                                                            value:
                                                                                'identityFile',
                                                                            label:
                                                                                'Identity File',
                                                                        },
                                                                    ]}
                                                                ></Field>
                                                            </span>
                                                        </div>
                                                    </div>

                                                    <div className="bs-Fieldset-row">
                                                        <label className="bs-Fieldset-label">
                                                            Password
                                                        </label>
                                                        <div className="bs-Fieldset-fields">
                                                            <Field
                                                                className="db-BusinessSettings-input TextInput bs-TextInput"
                                                                component={
                                                                    RenderField
                                                                }
                                                                type="password"
                                                                name={`password_${this.props.index}`}
                                                                id="password"
                                                                placeholder="Password"
                                                                disabled={
                                                                    requesting
                                                                }
                                                                validate={
                                                                    ValidateField.text
                                                                }
                                                            />
                                                        </div>
                                                    </div>

                                                    <div className="bs-Fieldset-row">
                                                        <label className="bs-Fieldset-label">
                                                            Identity File
                                                        </label>
                                                        <div className="bs-Fieldset-fields">
                                                            <div
                                                                className="Box-root Flex-flex Flex-alignItems--center"
                                                                style={{
                                                                    flexWrap:
                                                                        'wrap',
                                                                }}
                                                            >
                                                                <div>
                                                                    <label
                                                                        className="bs-Button bs-DeprecatedButton bs-FileUploadButton"
                                                                        type="button"
                                                                    >
                                                                        <ShouldRender
                                                                            if={
                                                                                true
                                                                            }
                                                                        >
                                                                            <span className="bs-Button--icon bs-Button--new"></span>
                                                                            <span>
                                                                                Upload
                                                                                Identity
                                                                                File
                                                                            </span>
                                                                        </ShouldRender>
                                                                        <ShouldRender
                                                                            if={
                                                                                false
                                                                            }
                                                                        >
                                                                            <span className="bs-Button--icon bs-Button--edit"></span>
                                                                            <span>
                                                                                Change
                                                                                Identity
                                                                                File
                                                                            </span>
                                                                        </ShouldRender>
                                                                        <div className="bs-FileUploadButton-inputWrap">
                                                                            <Field
                                                                                className="bs-FileUploadButton-input"
                                                                                component={
                                                                                    UploadFile
                                                                                }
                                                                                name="identityFile"
                                                                                id="identityFile"
                                                                                accept="image/jpeg, image/jpg, image/png"
                                                                                // onChange={
                                                                                //     this
                                                                                //         .changefile
                                                                                // }
                                                                                // disabled={
                                                                                //     profileSettings &&
                                                                                //     profileSettings.requesting
                                                                                // }
                                                                                // fileInputKey={
                                                                                //     profileSettingState.fileInputKey
                                                                                // }
                                                                            />
                                                                        </div>
                                                                    </label>
                                                                </div>
                                                                <ShouldRender
                                                                    if={false}
                                                                >
                                                                    <div
                                                                        className="bs-Fieldset-fields"
                                                                        style={{
                                                                            padding:
                                                                                '0',
                                                                        }}
                                                                    >
                                                                        <button
                                                                            className="bs-Button bs-DeprecatedButton bs-FileUploadButton"
                                                                            type="button"
                                                                            // onClick={
                                                                            //     this
                                                                            //         .removeProfilePic
                                                                            // }
                                                                            // disabled={
                                                                            //     profileSettings &&
                                                                            //     profileSettings.requesting
                                                                            // }
                                                                            style={{
                                                                                margin:
                                                                                    '10px 10px 0 0',
                                                                            }}
                                                                        >
                                                                            <span className="bs-Button--icon bs-Button--delete"></span>
                                                                            <span>
                                                                                Remove
                                                                                Identity
                                                                                File
                                                                            </span>
                                                                        </button>
                                                                    </div>
                                                                </ShouldRender>
                                                            </div>
                                                        </div>
                                                    </div>
                                                </ShouldRender>

=======
>>>>>>> 822d15fe
                                                <ShouldRender
                                                    if={type === 'api'}
                                                >
                                                    <div className="bs-Fieldset-row">
                                                        <label className="bs-Fieldset-label">
                                                            HTTP Method
                                                        </label>
                                                        <div className="bs-Fieldset-fields">
                                                            <Field
                                                                className="db-select-nw"
                                                                component={
                                                                    RenderSelect
                                                                }
                                                                name={`method_${this.props.index}`}
                                                                id="method"
                                                                placeholder="Http Method"
                                                                disabled={
                                                                    requesting
                                                                }
                                                                validate={
                                                                    ValidateField.select
                                                                }
                                                                options={[
                                                                    {
                                                                        value:
                                                                            '',
                                                                        label:
                                                                            'Select method',
                                                                    },
                                                                    {
                                                                        value:
                                                                            'get',
                                                                        label:
                                                                            'GET',
                                                                    },
                                                                    {
                                                                        value:
                                                                            'post',
                                                                        label:
                                                                            'POST',
                                                                    },
                                                                    {
                                                                        value:
                                                                            'put',
                                                                        label:
                                                                            'PUT',
                                                                    },
                                                                    {
                                                                        value:
                                                                            'delete',
                                                                        label:
                                                                            'DELETE',
                                                                    },
                                                                ]}
                                                                style={{
                                                                    height:
                                                                        '28px',
                                                                }}
                                                            />
                                                        </div>
                                                    </div>
                                                </ShouldRender>
                                                <ShouldRender
                                                    if={
                                                        type === 'url' ||
                                                        type === 'api'
                                                    }
                                                >
                                                    <div className="bs-Fieldset-row">
                                                        <label className="bs-Fieldset-label">
                                                            URL
                                                        </label>
                                                        <div className="bs-Fieldset-fields">
                                                            <Field
                                                                className="db-BusinessSettings-input TextInput bs-TextInput"
                                                                component={
                                                                    RenderField
                                                                }
                                                                type="url"
                                                                name={`url_${this.props.index}`}
                                                                id="url"
                                                                placeholder={`https://mywebsite.com${
                                                                    type ===
                                                                    'api'
                                                                        ? '/api'
                                                                        : ''
                                                                }`}
                                                                disabled={
                                                                    requesting
                                                                }
                                                                validate={[
                                                                    ValidateField.required,
                                                                    ValidateField.url,
                                                                ]}
                                                            />
                                                        </div>
                                                    </div>
                                                </ShouldRender>
                                                <ShouldRender
                                                    if={
                                                        type === 'incomingHttpRequest'
                                                    }
                                                >
                                                    <div className="bs-Fieldset-row">
                                                        <label className="bs-Fieldset-label">
                                                            Incoming URL
                                                        </label>
                                                        <div className="bs-Fieldset-fields" style={{paddingTop:'7px'}}>
                                                        <a href={httpRequestLink}>{httpRequestLink}</a>
                                                        </div>
                                                    </div>
                                                </ShouldRender>
                                                <ShouldRender
                                                    if={type === 'manual'}
                                                >
                                                    <div className="bs-Fieldset-row">
                                                        <label className="bs-Fieldset-label">
                                                            Description
                                                            (optional)
                                                        </label>
                                                        <div className="bs-Fieldset-fields">
                                                            <Field
                                                                className="db-BusinessSettings-input TextInput bs-TextInput"
                                                                component={
                                                                    RenderField
                                                                }
                                                                type="text"
                                                                name={`description_${this.props.index}`}
                                                                id="description"
                                                                placeholder="Home Page's Monitor"
                                                                disabled={
                                                                    requesting
                                                                }
                                                            />
                                                        </div>
                                                    </div>
                                                </ShouldRender>
                                                {type === 'device' && (
                                                    <div className="bs-Fieldset-row">
                                                        <label className="bs-Fieldset-label">
                                                            Device ID
                                                        </label>
                                                        <div className="bs-Fieldset-fields">
                                                            <Field
                                                                className="db-BusinessSettings-input TextInput bs-TextInput"
                                                                component={
                                                                    RenderField
                                                                }
                                                                type="deviceId"
                                                                name={`deviceId_${this.props.index}`}
                                                                id="deviceId"
                                                                placeholder="of234dfgqwe"
                                                                disabled={
                                                                    requesting
                                                                }
                                                                validate={
                                                                    ValidateField.required
                                                                }
                                                            />
                                                        </div>
                                                    </div>
                                                )}
                                                <ShouldRender
                                                    if={type === 'script'}
                                                >
                                                    <div className="bs-Fieldset-row">
                                                        <label className="bs-Fieldset-label">
                                                            Script
                                                        </label>
                                                        <div className="bs-Fieldset-fields">
                                                            <span>
                                                                <span>
                                                                    <AceEditor
                                                                        placeholder="Enter script here"
                                                                        mode="javascript"
                                                                        theme="github"
                                                                        value={
                                                                            this
                                                                                .state
                                                                                .script
                                                                        }
                                                                        style={{
                                                                            backgroundColor:
                                                                                '#fff',
                                                                            borderRadius:
                                                                                '4px',
                                                                            boxShadow:
                                                                                '0 0 0 1px rgba(50, 50, 93, 0.16), 0 0 0 1px rgba(50, 151, 211, 0), 0 0 0 2px rgba(50, 151, 211, 0), 0 1px 1px rgba(0, 0, 0, 0.08)',
                                                                        }}
                                                                        name={`script_${this.props.index}`}
                                                                        id="script"
                                                                        editorProps={{
                                                                            $blockScrolling: true,
                                                                        }}
                                                                        setOptions={{
                                                                            enableBasicAutocompletion: true,
                                                                            enableLiveAutocompletion: true,
                                                                            enableSnippets: true,
                                                                            showGutter: false,
                                                                        }}
                                                                        height="150px"
                                                                        highlightActiveLine={
                                                                            true
                                                                        }
                                                                        onChange={
                                                                            this
                                                                                .scriptTextChange
                                                                        }
                                                                    />
                                                                </span>
                                                            </span>
                                                        </div>
                                                    </div>
                                                </ShouldRender>
                                                <ShouldRender
                                                    if={
                                                        schedules &&
                                                        schedules.length > 0
                                                    }
                                                >
                                                    <div className="bs-Fieldset-row">
                                                        <label className="bs-Fieldset-label">
                                                            Call Schedule
                                                        </label>
                                                        <div className="bs-Fieldset-fields">
                                                            <span class="flex">
                                                                <Field
                                                                    className="db-select-nw"
                                                                    component={
                                                                        RenderSelect
                                                                    }
                                                                    name={`callSchedule_${this.props.index}`}
                                                                    id="callSchedule"
                                                                    placeholder="Call Schedule"
                                                                    disabled={
                                                                        requesting
                                                                    }
                                                                    style={{
                                                                        height:
                                                                            '28px',
                                                                    }}
                                                                    options={[
                                                                        {
                                                                            value:
                                                                                '',
                                                                            label:
                                                                                'Select call schedule',
                                                                        },
                                                                        ...(schedules &&
                                                                        schedules.length >
                                                                            0
                                                                            ? schedules.map(
                                                                                  schedule => ({
                                                                                      value:
                                                                                          schedule._id,
                                                                                      label:
                                                                                          schedule.name,
                                                                                  })
                                                                              )
                                                                            : []),
                                                                    ]}
                                                                />
                                                                <Tooltip title="Call Schedule">
                                                                    <div>
                                                                        <p>
                                                                            Call
                                                                            Schedules
                                                                            let's
                                                                            you
                                                                            connect
                                                                            your
                                                                            team
                                                                            members
                                                                            to
                                                                            specific
                                                                            monitors,
                                                                            so
                                                                            only
                                                                            on-duty
                                                                            members
                                                                            who
                                                                            are
                                                                            responsible
                                                                            for
                                                                            certain
                                                                            monitors
                                                                            are
                                                                            alerted
                                                                            when
                                                                            an
                                                                            incident
                                                                            is
                                                                            created.
                                                                        </p>
                                                                    </div>
                                                                </Tooltip>
                                                            </span>
                                                        </div>
                                                    </div>
                                                </ShouldRender>
                                                <ShouldRender
                                                    if={
                                                        this.props.monitorSlas
                                                            .length > 0
                                                    }
                                                >
                                                    <div className="bs-Fieldset-row">
                                                        <label className="bs-Fieldset-label">
                                                            Monitor SLA
                                                        </label>

                                                        <div className="bs-Fieldset-fields">
                                                            <span className="flex">
                                                                <Field
                                                                    className="db-select-nw"
                                                                    component={
                                                                        RenderSelect
                                                                    }
                                                                    name="monitorSla"
                                                                    id="monitorSla"
                                                                    placeholder="Monitor SLA"
                                                                    disabled={
                                                                        requesting
                                                                    }
                                                                    options={[
                                                                        {
                                                                            value:
                                                                                '',
                                                                            label:
                                                                                'Select Monitor SLA',
                                                                        },
                                                                        ...this.props.monitorSlas.map(
                                                                            sla => ({
                                                                                value:
                                                                                    sla._id,
                                                                                label:
                                                                                    sla.name,
                                                                            })
                                                                        ),
                                                                    ]}
                                                                />
                                                                <Tooltip title="Monitor SLA">
                                                                    <div>
                                                                        <p>
                                                                            SLA
                                                                            is
                                                                            used
                                                                            to
                                                                            make
                                                                            sure
                                                                            your
                                                                            monitors
                                                                            provide
                                                                            a
                                                                            certain
                                                                            reliability
                                                                            of
                                                                            service.
                                                                            We’ll
                                                                            alert
                                                                            your
                                                                            team
                                                                            when
                                                                            a
                                                                            particular
                                                                            monitor
                                                                            is
                                                                            about
                                                                            to
                                                                            breach
                                                                            it’s
                                                                            SLA.
                                                                        </p>
                                                                    </div>
                                                                </Tooltip>
                                                            </span>
                                                        </div>
                                                    </div>
                                                </ShouldRender>
                                                <ShouldRender
                                                    if={
                                                        this.props.incidentSlas
                                                            .length > 0
                                                    }
                                                >
                                                    <div className="bs-Fieldset-row">
                                                        <label className="bs-Fieldset-label">
                                                            Incident
                                                            Communication SLA
                                                        </label>

                                                        <div className="bs-Fieldset-fields">
                                                            <span className="flex">
                                                                <Field
                                                                    className="db-select-nw"
                                                                    component={
                                                                        RenderSelect
                                                                    }
                                                                    name="incidentCommunicationSla"
                                                                    id="incidentCommunicationSla"
                                                                    placeholder="Incident Communication SLA"
                                                                    disabled={
                                                                        requesting
                                                                    }
                                                                    options={[
                                                                        {
                                                                            value:
                                                                                '',
                                                                            label:
                                                                                'Select Incident Communication SLA',
                                                                        },
                                                                        ...this.props.incidentSlas.map(
                                                                            sla => ({
                                                                                value:
                                                                                    sla._id,
                                                                                label:
                                                                                    sla.name,
                                                                            })
                                                                        ),
                                                                    ]}
                                                                />
                                                                <Tooltip title="Incident Communication SLA">
                                                                    <div>
                                                                        <p>
                                                                            Incident
                                                                            communication
                                                                            SLA
                                                                            is
                                                                            used
                                                                            to
                                                                            make
                                                                            sure
                                                                            you
                                                                            keep
                                                                            you
                                                                            customers
                                                                            updated
                                                                            every
                                                                            few
                                                                            minutes
                                                                            on
                                                                            an
                                                                            active
                                                                            incident.
                                                                            Your
                                                                            team
                                                                            will
                                                                            get
                                                                            an
                                                                            email
                                                                            reminder
                                                                            when
                                                                            you
                                                                            forget
                                                                            to
                                                                            update
                                                                            an
                                                                            incident
                                                                            status,
                                                                            this
                                                                            will
                                                                            help
                                                                            you
                                                                            to
                                                                            communicate
                                                                            with
                                                                            your
                                                                            customers
                                                                            on
                                                                            time
                                                                            and
                                                                            keep
                                                                            them
                                                                            updated.
                                                                        </p>
                                                                    </div>
                                                                </Tooltip>
                                                            </span>
                                                        </div>
                                                    </div>
                                                </ShouldRender>
                                                <ShouldRender
                                                    if={
                                                        type &&
                                                        (type === 'api' ||
                                                            type === 'url' ||
                                                            type ===
                                                                'server-monitor' ||
                                                            type ===
                                                                'script' ||
                                                                type === 'incomingHttpRequest') &&
                                                        !this.state.advance
                                                    }
                                                >
                                                    <div className="bs-Fieldset-row">
                                                        <label className="bs-Fieldset-label"></label>
                                                        <div className="bs-Fieldset-fields">
                                                            <button
                                                                id="advanceOptions"
                                                                className="button-as-anchor"
                                                                onClick={() =>
                                                                    this.openAdvance()
                                                                }
                                                            >
                                                                {' '}
                                                                Advance Options.
                                                            </button>
                                                        </div>
                                                    </div>
                                                </ShouldRender>
                                                <ShouldRender
                                                    if={
                                                        this.state.advance &&
                                                        (type === 'api' ||
                                                            type === 'url' ||
                                                            type ===
                                                                'server-monitor' ||
                                                            type === 'script' ||
                                                            type === 'incomingHttpRequest')
                                                    }
                                                >
                                                    <ShouldRender
                                                        if={
                                                            this.state
                                                                .advance &&
                                                            type === 'api'
                                                        }
                                                    >
                                                        <ApiAdvance
                                                            index={
                                                                this.props.index
                                                            }
                                                        />
                                                    </ShouldRender>
                                                    <ResponseComponent
                                                        head="Monitor up criteria"
                                                        tagline="This is where you describe when your monitor is considered up"
                                                        fieldname={`up_${this.props.index}`}
                                                        index={this.props.index}
                                                        type={this.state.type}
                                                    />
                                                    <ResponseComponent
                                                        head="Monitor degraded criteria"
                                                        tagline="This is where you describe when your monitor is considered degraded"
                                                        fieldname={`degraded_${this.props.index}`}
                                                        index={this.props.index}
                                                        type={this.state.type}
                                                    />
                                                    <ResponseComponent
                                                        head="Monitor down criteria"
                                                        tagline="This is where you describe when your monitor is considered down"
                                                        fieldname={`down_${this.props.index}`}
                                                        index={this.props.index}
                                                        type={this.state.type}
                                                    />
                                                </ShouldRender>
                                            </div>
                                        </fieldset>
                                    </div>
                                </div>
                            </div>
                            <div className="bs-ContentSection-footer bs-ContentSection-content Box-root Box-background--white Flex-flex Flex-alignItems--center Flex-justifyContent--spaceBetween Padding-horizontal--20 Padding-vertical--12">
                                <div className="bs-Tail-copy">
                                    <div className="Box-root Flex-flex Flex-alignItems--stretch Flex-direction--row Flex-justifyContent--flexStart">
                                        <ShouldRender
                                            if={
                                                this.props.monitor.newMonitor
                                                    .error ||
                                                this.props.monitor.editMonitor
                                                    .error
                                            }
                                        >
                                            <div className="Box-root Margin-right--8">
                                                <div className="Icon Icon--info Icon--color--red Icon--size--14 Box-root Flex-flex"></div>
                                            </div>
                                            <div className="Box-root">
                                                <span
                                                    style={{ color: 'red' }}
                                                    id="formNewMonitorError"
                                                >
                                                    {this.props.monitor
                                                        .newMonitor.error ||
                                                        this.props.monitor
                                                            .editMonitor.error}
                                                </span>
                                            </div>
                                        </ShouldRender>
                                    </div>
                                </div>
                                <div>
                                    <ShouldRender
                                        if={!requesting && this.props.edit}
                                    >
                                        <button
                                            className="bs-Button"
                                            disabled={requesting}
                                            onClick={this.cancelEdit}
                                        >
                                            <span>Cancel</span>
                                        </button>
                                    </ShouldRender>
                                    <button
                                        id="addMonitorButton"
                                        className="bs-Button bs-Button--blue"
                                        disabled={requesting}
                                        type="submit"
                                    >
                                        <PricingPlan
                                            plan={this.getNextPlan(
                                                planCategory
                                            )}
                                            hideChildren={false}
                                            disabled={
                                                unlimitedMonitors.includes(
                                                    planCategory
                                                ) ||
                                                currentMonitorCount <
                                                    monitorCount
                                            }
                                        >
                                            <ShouldRender
                                                if={
                                                    !this.props.edit &&
                                                    !requesting
                                                }
                                            >
                                                <span>Add Monitor</span>
                                            </ShouldRender>
                                        </PricingPlan>
                                        <ShouldRender
                                            if={this.props.edit && !requesting}
                                        >
                                            <span>Edit Monitor </span>
                                        </ShouldRender>

                                        <ShouldRender if={requesting}>
                                            <FormLoader />
                                        </ShouldRender>
                                    </button>
                                </div>
                            </div>
                        </form>
                    </div>
                </div>
            </div>
        );
    }
}

NewMonitor.displayName = 'NewMonitor';

const NewMonitorForm = new reduxForm({
    form: 'NewMonitor',
    destroyOnUnmount: true,
    enableReinitialize: true,
})(NewMonitor);

const mapDispatchToProps = dispatch =>
    bindActionCreators(
        {
            createMonitor,
            createMonitorSuccess,
            createMonitorFailure,
            resetCreateMonitor,
            editMonitorSwitch,
            openModal,
            closeModal,
            editMonitor,
            fetchMonitorCriteria,
            setMonitorCriteria,
            addSeat,
            fetchMonitorsIncidents,
            fetchMonitorsSubscribers,
            fetchSchedules,
            scheduleSuccess,
            showUpgradeForm,
            toggleEdit,
            fetchCommunicationSlas,
            fetchMonitorSlas,
        },
        dispatch
    );

const mapStateToProps = (state, ownProps) => {
    const name = selector(state, 'name_1000');
    const type = selector(state, 'type_1000');
    const category = selector(state, 'resourceCategory_1000');
    const schedule = selector(state, 'callSchedule_1000');
    const monitorSla = selector(state, 'monitorSla');
    const incidentCommunicationSla = selector(
        state,
        'incidentCommunicationSla'
    );
    let projectId = null;

    for (const project of state.component.componentList.components) {
        for (const component of project.components) {
            if (component._id === ownProps.componentId) {
                projectId = component.projectId._id;
                break;
            }
        }
    }
    if (projectId === null)
        projectId = ownProps.currentProject && ownProps.currentProject._id;

    const currentPlanId =
        state.project &&
        state.project.currentProject &&
        state.project.currentProject.stripePlanId
            ? state.project.currentProject.stripePlanId
            : '';

    if (ownProps.edit) {
        const monitorId = ownProps.match
            ? ownProps.match.params
                ? ownProps.match.params.monitorId
                : null
            : null;
        return {
            monitor: state.monitor,
            currentProject: state.project.currentProject,
            name,
            type,
            category,
            schedule,
            monitorSla,
            incidentCommunicationSla,
            subProjects: state.subProject.subProjects.subProjects,
            schedules: state.schedule.schedules.data,
            resourceCategoryList:
                state.resourceCategories.resourceCategoryListForNewResource
                    .resourceCategories,
            monitorId,
            project: state.project.currentProject
                ? state.project.currentProject
                : {},
            currentPlanId,
            projectId,
            incidentSlas:
                state.incidentSla.incidentCommunicationSlas.incidentSlas,
            requestingSla:
                state.incidentSla.incidentCommunicationSlas.requesting,
            fetchSlaError: state.incidentSla.incidentCommunicationSlas.error,
            monitorSlas: state.monitorSla.monitorSlas.slas,
            requestingMonitorSla: state.monitorSla.monitorSlas.requesting,
            fetchSlaError: state.monitorSla.monitorSlas.error,
        };
    } else {
        return {
            initialValues: state.monitor.newMonitor.initialValue,
            monitor: state.monitor,
            currentProject: state.project.currentProject,
            name,
            type,
            category,
            schedule,
            monitorSla,
            incidentCommunicationSla,
            resourceCategoryList:
                state.resourceCategories.resourceCategoryListForNewResource
                    .resourceCategories,
            subProjects: state.subProject.subProjects.subProjects,
            schedules: state.schedule.schedules.data,
            project: state.project.currentProject
                ? state.project.currentProject
                : {},
            currentPlanId,
            projectId,
            incidentSlas:
                state.incidentSla.incidentCommunicationSlas.incidentSlas,
            requestingSla:
                state.incidentSla.incidentCommunicationSlas.requesting,
            fetchSlaError: state.incidentSla.incidentCommunicationSlas.error,
            monitorSlas: state.monitorSla.monitorSlas.slas,
            requestingMonitorSla: state.monitorSla.monitorSlas.requesting,
            fetchSlaError: state.monitorSla.monitorSlas.error,
        };
    }
};

NewMonitor.propTypes = {
    index: PropTypes.oneOfType([
        PropTypes.string.isRequired,
        PropTypes.number.isRequired,
    ]),
    editMonitorSwitch: PropTypes.func.isRequired,
    currentProject: PropTypes.object.isRequired,
    editMonitor: PropTypes.func.isRequired,
    createMonitor: PropTypes.func.isRequired,
    monitor: PropTypes.object.isRequired,
    handleSubmit: PropTypes.func.isRequired,
    fetchMonitorsIncidents: PropTypes.func.isRequired,
    fetchMonitorsSubscribers: PropTypes.func.isRequired,
    fetchSchedules: PropTypes.func.isRequired,
    editMonitorProp: PropTypes.object,
    edit: PropTypes.bool,
    name: PropTypes.string,
    type: PropTypes.string,
    category: PropTypes.string,
    subProject: PropTypes.string,
    schedule: PropTypes.string,
    monitorSla: PropTypes.string,
    incidentCommunicationSla: PropTypes.string,
    resourceCategoryList: PropTypes.array,
    schedules: PropTypes.array,
    monitorId: PropTypes.string,
    setMonitorCriteria: PropTypes.func,
    fetchMonitorCriteria: PropTypes.func,
    showUpgradeForm: PropTypes.func,
    project: PropTypes.object,
    currentPlanId: PropTypes.string,
    projectId: PropTypes.string,
    subProjects: PropTypes.array,
    toggleEdit: PropTypes.func,
    fetchCommunicationSlas: PropTypes.func,
    incidentSlas: PropTypes.array,
    fetchSlaError: PropTypes.oneOfType([
        PropTypes.string,
        PropTypes.oneOf([null, undefined]),
    ]),
    requestingSla: PropTypes.bool,
    fetchMonitorSlas: PropTypes.func,
    monitorSlas: PropTypes.array,
    fetchMonitorSlaError: PropTypes.oneOfType([
        PropTypes.string,
        PropTypes.oneOf([null, undefined]),
    ]),
    requestingMonitorSla: PropTypes.bool,
};

export default connect(mapStateToProps, mapDispatchToProps)(NewMonitorForm);<|MERGE_RESOLUTION|>--- conflicted
+++ resolved
@@ -3,7 +3,7 @@
 import { bindActionCreators } from 'redux';
 import { connect } from 'react-redux';
 import PropTypes from 'prop-types';
-import { reduxForm, Field, formValueSelector,change } from 'redux-form';
+import { reduxForm, Field, formValueSelector, change } from 'redux-form';
 import {
     createMonitor,
     createMonitorSuccess,
@@ -15,7 +15,7 @@
     addSeat,
 } from '../../actions/monitor';
 import { RenderField } from '../basic/RenderField';
-import { makeCriteria,API_URL } from '../../config';
+import { makeCriteria, API_URL } from '../../config';
 import { FormLoader } from '../basic/Loader';
 import { openModal, closeModal } from '../../actions/modal';
 import {
@@ -42,15 +42,8 @@
 const selector = formValueSelector('NewMonitor');
 const dJSON = require('dirty-json');
 import { history } from '../../store';
-<<<<<<< HEAD
-
+import uuid from 'uuid';
 import { fetchCommunicationSlas } from '../../actions/incidentCommunicationSla';
-=======
-import uuid from 'uuid';
-import {
-    fetchCommunicationSlas
-} from '../../actions/incidentCommunicationSla';
->>>>>>> 822d15fe
 import { fetchMonitorSlas } from '../../actions/monitorSla';
 import { UploadFile } from '../basic/UploadFile';
 
@@ -475,7 +468,7 @@
             currentPlanId,
         } = this.props;
         const type = this.state.type;
-        const {httpRequestLink} = this.state;
+        const { httpRequestLink } = this.state;
         const unlimitedMonitors = ['Scale', 'Enterprise'];
         const planCategory =
             currentPlanId === 'enterprise'
@@ -984,12 +977,24 @@
                                                                         <p>
                                                                             {' '}
                                                                             <b>
-                                                                                Incoming HTTP Request
+                                                                                Incoming
+                                                                                HTTP
+                                                                                Request
                                                                             </b>
                                                                         </p>
                                                                         <p>
                                                                             {' '}
-                                                                            Receives incoming HTTP get or post request and evaluates response body.
+                                                                            Receives
+                                                                            incoming
+                                                                            HTTP
+                                                                            get
+                                                                            or
+                                                                            post
+                                                                            request
+                                                                            and
+                                                                            evaluates
+                                                                            response
+                                                                            body.
                                                                         </p>
                                                                     </div>
                                                                 </Tooltip>
@@ -1017,7 +1022,6 @@
                                                     </div>
                                                 </ShouldRender>
 
-<<<<<<< HEAD
                                                 <ShouldRender
                                                     if={
                                                         type ===
@@ -1336,8 +1340,6 @@
                                                     </div>
                                                 </ShouldRender>
 
-=======
->>>>>>> 822d15fe
                                                 <ShouldRender
                                                     if={type === 'api'}
                                                 >
@@ -1438,15 +1440,30 @@
                                                 </ShouldRender>
                                                 <ShouldRender
                                                     if={
-                                                        type === 'incomingHttpRequest'
+                                                        type ===
+                                                        'incomingHttpRequest'
                                                     }
                                                 >
                                                     <div className="bs-Fieldset-row">
                                                         <label className="bs-Fieldset-label">
                                                             Incoming URL
                                                         </label>
-                                                        <div className="bs-Fieldset-fields" style={{paddingTop:'7px'}}>
-                                                        <a href={httpRequestLink}>{httpRequestLink}</a>
+                                                        <div
+                                                            className="bs-Fieldset-fields"
+                                                            style={{
+                                                                paddingTop:
+                                                                    '7px',
+                                                            }}
+                                                        >
+                                                            <a
+                                                                href={
+                                                                    httpRequestLink
+                                                                }
+                                                            >
+                                                                {
+                                                                    httpRequestLink
+                                                                }
+                                                            </a>
                                                         </div>
                                                     </div>
                                                 </ShouldRender>
@@ -1826,9 +1843,9 @@
                                                             type === 'url' ||
                                                             type ===
                                                                 'server-monitor' ||
+                                                            type === 'script' ||
                                                             type ===
-                                                                'script' ||
-                                                                type === 'incomingHttpRequest') &&
+                                                                'incomingHttpRequest') &&
                                                         !this.state.advance
                                                     }
                                                 >
@@ -1856,7 +1873,8 @@
                                                             type ===
                                                                 'server-monitor' ||
                                                             type === 'script' ||
-                                                            type === 'incomingHttpRequest')
+                                                            type ===
+                                                                'incomingHttpRequest')
                                                     }
                                                 >
                                                     <ShouldRender
