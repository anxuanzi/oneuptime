--- conflicted
+++ resolved
@@ -60,7 +60,6 @@
             throw error;
         }
     },
-<<<<<<< HEAD
     updateBy: async (query, data) => {
         try {
             if (!query) {
@@ -75,14 +74,15 @@
             return updatedData;
         } catch (error) {
             ErrorService.log('IncidentSettingsService.updateBy', error);
-=======
+            throw error;
+        }
+    },
     hardDeleteBy: async function(query) {
         try {
             await incidentSettingsModel.deleteMany(query);
             return 'Incident setting(s) removed successfully!';
         } catch (error) {
             ErrorService.log('IncidentSettingsService.hardDeleteBy', error);
->>>>>>> 5e81597f
             throw error;
         }
     },
