--- conflicted
+++ resolved
@@ -2,21 +2,21 @@
     async findBy(query, skip, limit) {
         try {
             if (!skip) skip = 0;
-    
+
             if (!limit) limit = 20;
-    
+
             if (typeof (skip) === 'string') {
                 skip = parseInt(skip);
             }
-    
+
             if (typeof (limit) === 'string') {
                 limit = parseInt(limit);
             }
-    
+
             if (!query) {
                 query = {};
             }
-    
+
             query.deleted = false;
             var notifications = await NotificationModel.find(query)
                 .limit(limit)
@@ -34,7 +34,7 @@
             if (!query) {
                 query = {};
             }
-    
+
             query.deleted = false;
             var count = await NotificationModel.count(query);
             return count;
@@ -76,42 +76,20 @@
         }
     },
 
-<<<<<<< HEAD
     updateBy: async function (query, data) {
-        let _this = this;
-        if (!query) {
-            query = {};
-        }
+        try {
+            let _this = this;
+            if (!query) {
+                query = {};
+            }
 
-        if (!query.deleted) query.deleted = false;
-        try {
+            if (!query.deleted) query.deleted = false;
             var notification = await _this.findOneBy(query);
 
             let read = notification.read;
             if (data.read) {
                 for (let userId of data.read) {
                     read.push(userId);
-=======
-    updateBy: async function (data) {
-        try {
-            let _this = this;
-            if (!data._id) {
-                let notification = await _this.create(data.projectId, data.message, data.userId, data.icon);
-                return notification;
-            } else {
-                var notification = await _this.findOneBy({ _id: data._id });
-
-                let projectId = data.projectId || notification.projectId;
-                let createdAt = data.createdAt || notification.createdAt;
-                let createdBy = data.createdBy || notification.createdBy;
-                let message = data.message || notification.message;
-                let read = notification.read;
-                let meta = data.meta || notification.meta;
-                if (data.read) {
-                    for (let userId of data.read) {
-                        read.push(userId);
-                    }
->>>>>>> afffecf6
                 }
             }
             data.read = read;
@@ -120,16 +98,11 @@
             }, {
                 new: true
             });
+            return notification;
         } catch (error) {
-<<<<<<< HEAD
-            ErrorService.log('NotificationModel.findOneAndUpdate', error);
-=======
             ErrorService.log('notificationService.updateBy', error);
->>>>>>> afffecf6
             throw error;
         }
-
-        return notification;
     },
 
     delete: async function (notificationId) {
@@ -158,7 +131,7 @@
             if (!query) {
                 query = {};
             }
-    
+
             query.deleted = false;
             var notification = await NotificationModel.findOne(query)
                 .populate('projectId', 'name');
