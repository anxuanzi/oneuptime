--- conflicted
+++ resolved
@@ -189,11 +189,7 @@
                 /project\/([A-Za-z0-9-]+)\/([A-Za-z0-9-]+)\/error-tracker/
             ) ||
             location.pathname.match(
-<<<<<<< HEAD
-                /project\/([A-Za-z0-9-]+)\/([0-9]|[a-z])*\/performance-monitor/
-=======
                 /project\/([A-Za-z0-9-]+)\/([0-9]|[a-z])*\/performance-tracker/
->>>>>>> 4e37413b
             ) ||
             location.pathname.match(
                 /project\/([A-Za-z0-9-]+)\/([0-9]|[a-z])*\/settings\/basic/
