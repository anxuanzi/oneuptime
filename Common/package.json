{
    "name": "common",
    "version": "1.0.0",
    "description": "",
    "main": "index.js",
    "scripts": {
        "test": "jest --detectOpenHandles",
        "coverage": "jest --detectOpenHandles --coverage",
        "compile": "tsc",
        "clear-modules": "rm -rf node_modules && rm package-lock.json && npm install",
        "dep-check": "npm install -g depcheck && depcheck ./ --skip-missing=true"
    },
    "author": "",
    "license": "MIT",
    "devDependencies": {
        "@faker-js/faker": "^8.0.2",
        "@types/jest": "^27.5.2",
        "@types/node": "^17.0.22",
        "jest": "^27.5.1",
        "ts-jest": "^27.1.4"
    },
    "dependencies": {
        "@types/crypto-js": "^4.1.1",
        "@types/uuid": "^8.3.4",
        "axios": "^1.6.4",
        "crypto-js": "^4.1.1",
        "json5": "^2.2.3",
<<<<<<< HEAD
        "moment": "^2.29.2",
        "moment-timezone": "^0.5.44",
        "posthog-js": "^1.96.1",
=======
        "moment": "^2.30.1",
        "moment-timezone": "^0.5.40",
        "posthog-js": "^1.77.0",
>>>>>>> 5e9ef816
        "reflect-metadata": "^0.2.1",
        "slugify": "^1.6.5",
        "typeorm": "^0.3.18",
        "uuid": "^8.3.2"
    }
}<|MERGE_RESOLUTION|>--- conflicted
+++ resolved
@@ -25,15 +25,9 @@
         "axios": "^1.6.4",
         "crypto-js": "^4.1.1",
         "json5": "^2.2.3",
-<<<<<<< HEAD
-        "moment": "^2.29.2",
+        "moment": "^2.30.1",
         "moment-timezone": "^0.5.44",
         "posthog-js": "^1.96.1",
-=======
-        "moment": "^2.30.1",
-        "moment-timezone": "^0.5.40",
-        "posthog-js": "^1.77.0",
->>>>>>> 5e9ef816
         "reflect-metadata": "^0.2.1",
         "slugify": "^1.6.5",
         "typeorm": "^0.3.18",
