module.exports = {
    get: async function (query) {
        try {
            var alerts = await incidentSMSActionModel.find(query).sort([['createdAt', -1]]);
            return alerts;
        } catch (error) {
            ErrorService.log('incidentSMSActionService.get', error);
            throw error;
        }
    },

    updateBy: async (query,data)=>{
        if (!query) {
            query = {};
        }

        if (!query.deleted) query.deleted = false;
        try {
<<<<<<< HEAD
            var incidentafter = await incidentSMSActionModel.findOneAndUpdate(query, {
                $set: data
            }, {
                new: true
            });
        } catch (error) {
            ErrorService.log('incidentSMSActionModel.findOneAndUpdate', error);
            throw error;
=======
            var incidentSMSAction = incidentSMSActionModel.findById(incidentSMSActionId);
            incidentSMSAction.acknowledged = !!update.acknowledged;
            incidentSMSAction.resolved = !!update.resolved;
            var incidentafter = await incidentSMSAction.save();
            return incidentafter;
        } catch (error) {
            ErrorService.log('incidentSMSActionService.update', error);
            throw error;  
>>>>>>> afffecf6
        }
    }

};

const incidentSMSActionModel = require('../models/incidentSMSAction');
const ErrorService = require('./errorService');<|MERGE_RESOLUTION|>--- conflicted
+++ resolved
@@ -9,32 +9,22 @@
         }
     },
 
-    updateBy: async (query,data)=>{
-        if (!query) {
-            query = {};
-        }
+    updateBy: async (query, data) => {
+        try {
+            if (!query) {
+                query = {};
+            }
 
-        if (!query.deleted) query.deleted = false;
-        try {
-<<<<<<< HEAD
+            if (!query.deleted) query.deleted = false;
             var incidentafter = await incidentSMSActionModel.findOneAndUpdate(query, {
                 $set: data
             }, {
                 new: true
             });
-        } catch (error) {
-            ErrorService.log('incidentSMSActionModel.findOneAndUpdate', error);
-            throw error;
-=======
-            var incidentSMSAction = incidentSMSActionModel.findById(incidentSMSActionId);
-            incidentSMSAction.acknowledged = !!update.acknowledged;
-            incidentSMSAction.resolved = !!update.resolved;
-            var incidentafter = await incidentSMSAction.save();
             return incidentafter;
         } catch (error) {
-            ErrorService.log('incidentSMSActionService.update', error);
-            throw error;  
->>>>>>> afffecf6
+            ErrorService.log('incidentSMSActionService.updateBy', error);
+            throw error;
         }
     }
 
