--- conflicted
+++ resolved
@@ -115,48 +115,6 @@
     renderActiveIncidents = incidentCounter => (
         <>
             {typeof incidentCounter === 'number' && (
-<<<<<<< HEAD
-                <Fade>
-                    <div
-                        className={`Box-root Flex-flex Flex-direction--row Flex-alignItems--center Box-background--${incidentCounter && incidentCounter > 0
-                            ? 'red'
-                            : incidentCounter === 0
-                                ? 'green'
-                                : null
-                            } Text-color--white Border-radius--4 Text-fontWeight--bold Padding-left--8 Padding-right--8 pointer`}
-                        style={{ paddingBottom: '6px', paddingTop: '6px' }}
-                        onClick={this.handleActiveIncidentClick}
-                        id="activeIncidents"
-                    >
-                        <span
-                            className={`db-SideNav-icon db-SideNav-icon--${incidentCounter && incidentCounter > 0
-                                ? 'info'
-                                : incidentCounter === 0
-                                    ? 'tick'
-                                    : null
-                                } db-SideNav-icon--selected`}
-                            style={{
-                                filter: 'brightness(0) invert(1)',
-                                marginTop: '1px',
-                                marginRight: '5px',
-                            }}
-                        />
-                        <span id="activeIncidentsText">
-                            <ShouldRender
-                                if={incidentCounter && incidentCounter > 0}
-                            >
-                                {`${incidentCounter +
-                                    (incidentCounter === 1
-                                        ? ' Incident Currently Active'
-                                        : ' Incidents Currently Active')}`}
-                            </ShouldRender>
-                            <ShouldRender if={incidentCounter === 0}>
-                                No incidents currently active.
-                            </ShouldRender>
-                        </span>
-                    </div>
-                </Fade>
-=======
                 <div
                     className={`Box-root Flex-flex Flex-direction--row Flex-alignItems--center Box-background--${
                         incidentCounter && incidentCounter > 0
@@ -197,7 +155,6 @@
                         </ShouldRender>
                     </span>
                 </div>
->>>>>>> fb019fb1
             )}
         </>
     );
@@ -409,32 +366,6 @@
 
                     <div className="Box-root Flex-flex Flex-alignItems--center Flex-direction--row Flex-justifyContent--flexStart">
                         <span>
-<<<<<<< HEAD
-                            <ShouldRender
-                                if={!this.props.escalation.requesting}
-                            >
-                                {userSchedules ? (
-                                    <>
-                                        {ongoingEventList &&
-                                            ongoingEventList.length > 0 &&
-                                            ongoingEventList}
-                                        <ShouldRender
-                                            if={
-                                                activeSchedules &&
-                                                activeSchedules.length > 0
-                                            }
-                                        >
-                                            {this.renderOnCallSchedule(
-                                                activeSchedules,
-                                                this.props.currentProjectId
-                                            )}
-                                        </ShouldRender>
-                                    </>
-                                ) : (
-                                        ''
-                                    )}
-                            </ShouldRender>
-=======
                             {userSchedules ? (
                                 <>
                                     {ongoingEventList &&
@@ -455,7 +386,6 @@
                             ) : (
                                 ''
                             )}
->>>>>>> fb019fb1
                         </span>
                         {this.renderActiveIncidents(incidentCounter)}
                         {this.renderOngoingScheduledEvents()}
