import React, { Component } from 'react';
import PropTypes from 'prop-types';
import { connect } from 'react-redux';
import { bindActionCreators } from 'redux';
import { Field, reduxForm, formValueSelector } from 'redux-form';
import ClickOutside from 'react-click-outside';
import {
    createSubscriberRequest,
    createSubscriberError,
    createSubscriberSuccess,
    createSubscriber,
} from '../../actions/subscriber';
import { Validate } from '../../config';
import { FormLoader } from '../basic/Loader';
import ShouldRender from '../basic/ShouldRender';
import { RenderField } from '../basic/RenderField';
import { RenderSelect } from '../basic/RenderSelect';
import { fetchMonitorsSubscribers } from '../../actions/monitor';
import countryCodes from '../../utils/countryCodes';
import { fetchStatusPageSubscribers } from '../../actions/statusPage';

function validate(values) {
    const errors = {};

    if (!Validate.text(values.monitorId)) {
        errors.monitorId = 'Please select a monitor.';
    }
    if (!Validate.text(values.alertVia)) {
        errors.alertVia = 'Please select a subscribe method.';
    } else {
        if (values.alertVia === 'sms') {
            if (!Validate.text(values.countryCode)) {
                errors.countryCode = 'Please select a country code.';
            }
            if (!Validate.text(values.contactPhone)) {
                errors.contactPhone = 'Please enter a contact number.';
            }
        }
        if (values.alertVia === 'email') {
            if (!Validate.text(values.email)) {
                errors.email = 'Please enter an email address.';
            } else {
                if (!Validate.email(values.email)) {
                    errors.email = 'Please enter a valid email address.';
                }
            }
        }
        if (values.alertVia === 'webhook') {
            if (!Validate.text(values.endpoint)) {
                errors.endpoint = 'Please enter an endpoint url.';
            } else {
                if (!Validate.url(values.endpoint)) {
                    errors.endpoint = 'Please enter a valid url.';
                }
            }
            if (!Validate.text(values.email)) {
                errors.email = 'Please enter an email address.';
            } else {
                if (!Validate.email(values.email)) {
                    errors.email = 'Please enter a valid email address.';
                }
            }
            if (
                !Validate.text(values.webhookMethod) ||
                !['get', 'post'].includes(values.webhookMethod)
            ) {
                errors.webhookMethod = 'Please choose an http method';
            }
        }
    }

    return errors;
}

const selector = formValueSelector('CreateSubscriber');

class CreateSubscriber extends Component {
    componentDidMount() {
        window.addEventListener('keydown', this.handleKeyBoard);
        this.props.createSubscriberError('');
    }

    componentWillUnmount() {
        window.removeEventListener('keydown', this.handleKeyBoard);
    }

    submitForm = values => {
        values.contactEmail = values.email;
        values.contactWebhook = values.endpoint;
        const {
            createSubscriber,
            closeThisDialog,
            data,
            fetchMonitorsSubscribers,
            fetchStatusPageSubscribers,
        } = this.props;
        const { monitorId, subProjectId, statusPage, limit } = data;
        createSubscriber(
            subProjectId,
            monitorId || values.monitorId,
            values
        ).then(
            function() {
                statusPage
                    ? fetchStatusPageSubscribers(
                          subProjectId,
                          statusPage._id,
                          0,
                          limit
                      )
                    : fetchMonitorsSubscribers(subProjectId, monitorId, 0, 5);
                closeThisDialog();
            },
            function() {
                //do nothing.
            }
        );
    };

    handleKeyBoard = e => {
        switch (e.key) {
            case 'Escape':
                return this.props.closeThisDialog();
            case 'Enter':
                return document.getElementById('createSubscriber').click();
            default:
                return false;
        }
    };

    render() {
        const {
            handleSubmit,
            closeThisDialog,
            data,
            mergeMonitors,
        } = this.props;

        return (
            <div
                className="ModalLayer-contents"
                tabIndex="-1"
                style={{ marginTop: '40px' }}
            >
                <div className="bs-BIM">
                    <div className="bs-Modal bs-Modal--medium">
                        <ClickOutside onClickOutside={closeThisDialog}>
                            <div className="bs-Modal-header">
                                <div
                                    className="bs-Modal-header-copy"
                                    style={{
                                        marginBottom: '10px',
                                        marginTop: '10px',
                                    }}
                                >
                                    <span className="Text-color--inherit Text-display--inline Text-fontSize--20 Text-fontWeight--medium Text-lineHeight--24 Text-typeface--base Text-wrap--wrap">
                                        <span>Add New Subscriber</span>
                                    </span>
                                </div>
                            </div>
                            <form onSubmit={handleSubmit(this.submitForm)}>
                                <div className="bs-Modal-content bs-u-paddingless">
                                    <div className="bs-Modal-block bs-u-paddingless">
                                        <div className="bs-Modal-content">
                                            <span className="bs-Fieldset">
                                                <div className="bs-Fieldset-row bs-type-status">
                                                    <label className="bs-Fieldset-label">
                                                        Alert Via
                                                    </label>
                                                    <div className="bs-Fieldset-fields">
                                                        <Field
                                                            className="db-select-nw"
                                                            component={
                                                                RenderSelect
                                                            }
                                                            name="alertVia"
                                                            id="alertViaId"
                                                            required="required"
                                                            options={[
                                                                {
                                                                    value: '',
                                                                    label:
                                                                        'Select an alert method',
                                                                },
                                                                {
                                                                    value:
                                                                        'sms',
                                                                    label:
                                                                        'SMS',
                                                                },
                                                                {
                                                                    value:
                                                                        'email',
                                                                    label:
                                                                        'Email',
                                                                },
                                                                {
                                                                    value:
                                                                        'webhook',
                                                                    label:
                                                                        'Webhook',
                                                                },
                                                            ]}
                                                            autoFocus={true}
                                                        />
                                                    </div>
                                                </div>
                                                {this.props.type ===
                                                    'webhook' && (
                                                    <div className="bs-Fieldset-row">
                                                        <label className="bs-Fieldset-label">
                                                            URL
                                                        </label>
                                                        <div className="bs-Fieldset-fields">
                                                            <Field
                                                                className="db-BusinessSettings-input TextInput bs-TextInput"
                                                                component={
                                                                    RenderField
                                                                }
                                                                type="url"
                                                                name="endpoint"
                                                                id="endpointId"
                                                                placeholder="https://mywebsite.com"
                                                            />
                                                        </div>
                                                    </div>
                                                )}
                                                <ShouldRender
                                                    if={
                                                        this.props.type ===
                                                        'webhook'
                                                    }
                                                >
                                                    <div className="bs-Fieldset-row Margin-bottom--8">
                                                        <label className="bs-Fieldset-label">
                                                            Http Method
                                                        </label>
                                                        <div className="bs-Fieldset-fields">
                                                            <Field
                                                                className="db-select-nw"
                                                                component={
                                                                    RenderSelect
                                                                }
                                                                name="webhookMethod"
                                                                id="webhookMethod"
                                                                required="required"
                                                                options={[
                                                                    {
                                                                        value:
                                                                            '',
                                                                        label:
                                                                            'Select http method',
                                                                    },
                                                                    {
                                                                        value:
                                                                            'get',
                                                                        label:
                                                                            'GET',
                                                                    },
                                                                    {
                                                                        value:
                                                                            'post',
                                                                        label:
                                                                            'POST',
                                                                    },
                                                                ]}
                                                                autoFocus={true}
                                                            />
                                                        </div>
                                                    </div>
                                                </ShouldRender>
                                                {(this.props.type === 'email' ||
                                                    this.props.type ===
                                                        'webhook') && (
                                                    <>
                                                        <div className="bs-Fieldset-row">
                                                            <label className="bs-Fieldset-label">
                                                                Email
                                                            </label>
                                                            <div className="bs-Fieldset-fields">
                                                                <Field
                                                                    className="db-BusinessSettings-input TextInput bs-TextInput"
                                                                    component={
                                                                        RenderField
                                                                    }
                                                                    type="text"
                                                                    name="email"
                                                                    id="emailId"
                                                                    placeholder="user@mail.com"
                                                                    required="required"
                                                                />
                                                            </div>
                                                        </div>

                                                        <ShouldRender
                                                            if={
                                                                this.props
                                                                    .type ===
                                                                'webhook'
                                                            }
                                                        >
                                                            <div className="bs-Fieldset-row bs-Fieldset-fields--desc">
                                                                <label className="bs-Fieldset-label" />
                                                                <div className="bs-Fieldset-fields">
                                                                    We notify
                                                                    you on this
                                                                    email when
                                                                    this wehbook
                                                                    stops
                                                                    working
                                                                </div>
                                                            </div>
                                                        </ShouldRender>
                                                    </>
                                                )}
                                                {this.props.type === 'sms' && (
                                                    <div className="bs-Fieldset-row">
                                                        <label className="bs-Fieldset-label">
                                                            Country Code
                                                        </label>
                                                        <div className="bs-Fieldset-fields">
                                                            <Field
                                                                className="db-select-nw"
                                                                component={
                                                                    RenderSelect
                                                                }
                                                                name="countryCode"
                                                                id="countryCodeId"
                                                                required="required"
                                                                options={
                                                                    countryCodes
                                                                }
                                                            />
                                                        </div>
                                                    </div>
                                                )}
                                                {this.props.type === 'sms' && (
                                                    <div className="bs-Fieldset-row">
                                                        <label className="bs-Fieldset-label">
                                                            Contact Number
                                                        </label>
                                                        <div className="bs-Fieldset-fields">
                                                            <Field
                                                                className="db-BusinessSettings-input TextInput bs-TextInput"
                                                                component={
                                                                    RenderField
                                                                }
                                                                type="text"
                                                                pattern="[0-9]*"
                                                                inputMode="numeric"
                                                                name="contactPhone"
                                                                id="contactPhoneId"
                                                                placeholder="6505551234"
                                                                required="required"
<<<<<<< HEAD
                                                                normalize={val =>
                                                                    (
                                                                        val ||
                                                                        ''
                                                                    ).replace(
                                                                        /[^+\d]/g,
                                                                        ''
                                                                    )
                                                                }
=======
                                                                normalize={ val => (val || "").replace(/[^\d]/g, "") }
>>>>>>> 8e7340c5
                                                            />
                                                        </div>
                                                    </div>
                                                )}
                                                <ShouldRender
                                                    if={
                                                        data.monitorList &&
                                                        data.monitorList
                                                            .length > 0
                                                    }
                                                >
                                                    <div className="bs-Fieldset-row">
                                                        <label className="bs-Fieldset-label">
                                                            Monitor
                                                        </label>
                                                        <div className="bs-Fieldset-fields bs-type-status">
                                                            <Field
                                                                className="db-select-nw"
                                                                component={
                                                                    RenderSelect
                                                                }
                                                                name="monitorId"
                                                                id="monitorId"
                                                                required="required"
                                                                options={[
                                                                    {
                                                                        value:
                                                                            '',
                                                                        label:
                                                                            mergeMonitors.length >
                                                                            0
                                                                                ? 'Select a Monitor'
                                                                                : 'No Monitor available',
                                                                    },
                                                                    ...(mergeMonitors &&
                                                                    mergeMonitors.length >
                                                                        0
                                                                        ? mergeMonitors.map(
                                                                              monitor => ({
                                                                                  value:
                                                                                      monitor._id,
                                                                                  label: `${monitor.componentId.name} / ${monitor.name}`,
                                                                              })
                                                                          )
                                                                        : []),
                                                                ]}
                                                            />
                                                        </div>
                                                    </div>
                                                </ShouldRender>
                                            </span>
                                        </div>
                                    </div>
                                </div>
                                <div className="bs-Modal-footer">
                                    <div className="bs-Modal-footer-actions Flex-flex--1">
                                        <ShouldRender
                                            if={
                                                this.props.newSubscriber &&
                                                this.props.newSubscriber.error
                                            }
                                        >
                                            <div className="bs-Tail-copy Flex-flex--1">
                                                <div
                                                    className="Box-root Flex-flex Flex-alignItems--stretch Flex-direction--row Flex-justifyContent--flexStart"
                                                    style={{
                                                        marginTop: '10px',
                                                    }}
                                                >
                                                    <div className="Box-root Margin-right--8">
                                                        <div className="Icon Icon--info Icon--color--red Icon--size--14 Box-root Flex-flex"></div>
                                                    </div>
                                                    <div className="Box-root">
                                                        <span
                                                            style={{
                                                                color: 'red',
                                                            }}
                                                        >
                                                            {
                                                                this.props
                                                                    .newSubscriber
                                                                    .error
                                                            }
                                                        </span>
                                                    </div>
                                                </div>
                                            </div>
                                        </ShouldRender>
                                        <button
                                            className="bs-Button bs-DeprecatedButton btn__modal"
                                            type="button"
                                            onClick={closeThisDialog}
                                        >
                                            <span>Cancel</span>
                                            <span className="cancel-btn__keycode">
                                                Esc
                                            </span>
                                        </button>
                                        <button
                                            className="bs-Button bs-DeprecatedButton bs-Button--blue btn__modal"
                                            disabled={
                                                this.props.newSubscriber &&
                                                this.props.newSubscriber
                                                    .requesting
                                            }
                                            type="submit"
                                            id="createSubscriber"
                                        >
                                            {this.props.newSubscriber &&
                                                !this.props.newSubscriber
                                                    .requesting && (
                                                    <>
                                                        <span>Create</span>
                                                        <span className="create-btn__keycode">
                                                            <span className="keycode__icon keycode__icon--enter" />
                                                        </span>
                                                    </>
                                                )}
                                            {this.props.newSubscriber &&
                                                this.props.newSubscriber
                                                    .requesting && (
                                                    <FormLoader />
                                                )}
                                        </button>
                                    </div>
                                </div>
                            </form>
                        </ClickOutside>
                    </div>
                </div>
            </div>
        );
    }
}

CreateSubscriber.displayName = 'CreateSubscriberFormModal';

const CreateSubscriberForm = reduxForm({
    form: 'CreateSubscriber', // a unique identifier for this form
    validate,
})(CreateSubscriber);

const mapDispatchToProps = dispatch => {
    return bindActionCreators(
        {
            createSubscriberRequest,
            createSubscriberError,
            createSubscriberSuccess,
            createSubscriber,
            fetchMonitorsSubscribers,
            fetchStatusPageSubscribers,
        },
        dispatch
    );
};

function mapStateToProps(state, ownProps) {
    const projectId = ownProps.data.subProjectId;
    const allMonitors = state.monitor.monitorsList.monitors
        .filter(monitor => String(monitor._id) === String(projectId))
        .map(monitor => monitor.monitors)
        .flat();
    const statusPageMonitors = ownProps.data.monitorList || [];
    const mergeMonitors = [];
    allMonitors.forEach(allMon => {
        statusPageMonitors.forEach(mon => {
            if (allMon._id === mon.monitor) {
                mergeMonitors.push(allMon);
            }
        });
    });
    return {
        monitors: state.monitor.monitorsList.monitors,
        mergeMonitors,
        currentProject: state.project.currentProject,
        newSubscriber: state.subscriber.newSubscriber,
        type: selector(state, 'alertVia'),
    };
}

CreateSubscriber.propTypes = {
    closeThisDialog: PropTypes.func.isRequired,
    createSubscriber: PropTypes.func.isRequired,
    handleSubmit: PropTypes.func,
    fetchMonitorsSubscribers: PropTypes.func,
    fetchStatusPageSubscribers: PropTypes.func,
    newSubscriber: PropTypes.object,
    error: PropTypes.object,
    requesting: PropTypes.bool,
    type: PropTypes.string,
    data: PropTypes.oneOfType([PropTypes.string, PropTypes.object]),
    createSubscriberError: PropTypes.func,
    monitorList: PropTypes.array,
    mergeMonitors: PropTypes.array,
};

export default connect(
    mapStateToProps,
    mapDispatchToProps
)(CreateSubscriberForm);<|MERGE_RESOLUTION|>--- conflicted
+++ resolved
@@ -352,19 +352,7 @@
                                                                 id="contactPhoneId"
                                                                 placeholder="6505551234"
                                                                 required="required"
-<<<<<<< HEAD
-                                                                normalize={val =>
-                                                                    (
-                                                                        val ||
-                                                                        ''
-                                                                    ).replace(
-                                                                        /[^+\d]/g,
-                                                                        ''
-                                                                    )
-                                                                }
-=======
                                                                 normalize={ val => (val || "").replace(/[^\d]/g, "") }
->>>>>>> 8e7340c5
                                                             />
                                                         </div>
                                                     </div>
