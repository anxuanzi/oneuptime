--- conflicted
+++ resolved
@@ -66,26 +66,6 @@
         }
     }
     componentDidUpdate(prevProps) {
-<<<<<<< HEAD
-        if (prevProps.projectId !== this.props.projectId) {
-=======
-        if (
-            prevProps.projectId !== this.props.projectId ||
-            (prevProps.incident && prevProps.incident._id) !==
-                (this.props.incident && this.props.incident._id)
-        ) {
->>>>>>> ea0d0911
-            if (
-                this.props.currentProject &&
-                this.props.currentProject._id &&
-                this.props.componentSlug
-            ) {
-                this.props.fetchComponent(
-                    this.props.currentProject._id,
-                    this.props.componentSlug
-                );
-            }
-        }
         if (
             prevProps.projectId !== this.props.projectId ||
             (prevProps.incident && prevProps.incident._id) !==
@@ -298,6 +278,8 @@
     }
 
     ready = () => {
+        // eslint-disable-next-line no-console
+        console.log('***** current project *****', this.props.currentProject);
         const incidentId = this.props.incidentId;
         const {
             projectId,
