--- conflicted
+++ resolved
@@ -135,7 +135,7 @@
             (this.props.multiple &&
                 this.props.incident &&
                 this.props.incident.monitorId) ||
-                (this.props.incident && this.props.incident.monitorId)
+            (this.props.incident && this.props.incident.monitorId)
                 ? this.props.incident.monitorId.name
                 : '';
         const projectId = this.props.currentProject
@@ -150,27 +150,27 @@
             : '';
         const monitorRoute = this.props.currentProject
             ? '/dashboard/project/' +
-            projectId +
-            '/' +
-            componentId +
-            '/monitoring'
+              projectId +
+              '/' +
+              componentId +
+              '/monitoring'
             : '';
         const incidentRoute = this.props.currentProject
             ? '/dashboard/project/' +
-            projectId +
-            '/' +
-            componentId +
-            '/incidents/' +
-            this.props.incident._id
+              projectId +
+              '/' +
+              componentId +
+              '/incidents/' +
+              this.props.incident._id
             : '';
         const showAcknowledgeButton = this.props.multipleIncidentRequest
             ? !this.props.multipleIncidentRequest.requesting
             : this.props.incidentRequest &&
-            !this.props.incidentRequest.requesting;
+              !this.props.incidentRequest.requesting;
         const showResolveButton = this.props.multipleIncidentRequest
             ? !this.props.multipleIncidentRequest.resolving
             : this.props.incidentRequest &&
-            !this.props.incidentRequest.resolving;
+              !this.props.incidentRequest.resolving;
 
         const incidentReason =
             this.props.incident.reason &&
@@ -236,9 +236,9 @@
                                         (this.props.route &&
                                             !(
                                                 this.props.route ===
-                                                homeRoute ||
+                                                    homeRoute ||
                                                 this.props.route ===
-                                                monitorRoute
+                                                    monitorRoute
                                             ))
                                     }
                                 >
@@ -363,60 +363,60 @@
                                                         <span className="value">
                                                             {this.props
                                                                 .incident &&
-                                                                this.props.incident
-                                                                    .incidentType &&
-                                                                this.props.incident
-                                                                    .incidentType ===
+                                                            this.props.incident
+                                                                .incidentType &&
+                                                            this.props.incident
+                                                                .incidentType ===
                                                                 'offline' ? (
-                                                                    <div className="Badge Badge--color--red Box-root Flex-inlineFlex Flex-alignItems--center Padding-horizontal--8 Padding-vertical--2">
-                                                                        <span className="Badge-text Text-color--red Text-display--inline Text-fontSize--12 Text-fontWeight--bold Text-lineHeight--16 Text-typeface--upper bs-font-increase">
-                                                                            <span>
-                                                                                offline
+                                                                <div className="Badge Badge--color--red Box-root Flex-inlineFlex Flex-alignItems--center Padding-horizontal--8 Padding-vertical--2">
+                                                                    <span className="Badge-text Text-color--red Text-display--inline Text-fontSize--12 Text-fontWeight--bold Text-lineHeight--16 Text-typeface--upper bs-font-increase">
+                                                                        <span>
+                                                                            offline
                                                                         </span>
+                                                                    </span>
+                                                                </div>
+                                                            ) : this.props
+                                                                  .incident &&
+                                                              this.props
+                                                                  .incident
+                                                                  .incidentType &&
+                                                              this.props
+                                                                  .incident
+                                                                  .incidentType ===
+                                                                  'online' ? (
+                                                                <div className="Badge Badge--color--green Box-root Flex-inlineFlex Flex-alignItems--center Padding-horizontal--8 Padding-vertical--2">
+                                                                    <span className="Badge-text Text-color--green Text-display--inline Text-fontSize--12 Text-fontWeight--bold Text-lineHeight--16 Text-typeface--upper bs-font-increase">
+                                                                        <span>
+                                                                            online
                                                                         </span>
-                                                                    </div>
-                                                                ) : this.props
-                                                                    .incident &&
-                                                                    this.props
-                                                                        .incident
-                                                                        .incidentType &&
-                                                                    this.props
-                                                                        .incident
-                                                                        .incidentType ===
-                                                                    'online' ? (
-                                                                        <div className="Badge Badge--color--green Box-root Flex-inlineFlex Flex-alignItems--center Padding-horizontal--8 Padding-vertical--2">
-                                                                            <span className="Badge-text Text-color--green Text-display--inline Text-fontSize--12 Text-fontWeight--bold Text-lineHeight--16 Text-typeface--upper bs-font-increase">
-                                                                                <span>
-                                                                                    online
+                                                                    </span>
+                                                                </div>
+                                                            ) : this.props
+                                                                  .incident &&
+                                                              this.props
+                                                                  .incident
+                                                                  .incidentType &&
+                                                              this.props
+                                                                  .incident
+                                                                  .incidentType ===
+                                                                  'degraded' ? (
+                                                                <div className="Badge Badge--color--yellow Box-root Flex-inlineFlex Flex-alignItems--center Padding-horizontal--8 Padding-vertical--2">
+                                                                    <span className="Badge-text Text-color--yellow Text-display--inline Text-fontSize--12 Text-fontWeight--bold Text-lineHeight--16 Text-typeface--upper bs-font-increase">
+                                                                        <span>
+                                                                            degraded
                                                                         </span>
-                                                                            </span>
-                                                                        </div>
-                                                                    ) : this.props
-                                                                        .incident &&
-                                                                        this.props
-                                                                            .incident
-                                                                            .incidentType &&
-                                                                        this.props
-                                                                            .incident
-                                                                            .incidentType ===
-                                                                        'degraded' ? (
-                                                                            <div className="Badge Badge--color--yellow Box-root Flex-inlineFlex Flex-alignItems--center Padding-horizontal--8 Padding-vertical--2">
-                                                                                <span className="Badge-text Text-color--yellow Text-display--inline Text-fontSize--12 Text-fontWeight--bold Text-lineHeight--16 Text-typeface--upper bs-font-increase">
-                                                                                    <span>
-                                                                                        degraded
+                                                                    </span>
+                                                                </div>
+                                                            ) : (
+                                                                <div className="Badge Badge--color--red Box-root Flex-inlineFlex Flex-alignItems--center Padding-horizontal--8 Padding-vertical--2">
+                                                                    <span className="Badge-text Text-color--red Text-display--inline Text-fontSize--12 Text-fontWeight--bold Text-lineHeight--16 Text-typeface--upper">
+                                                                        <span>
+                                                                            Unknown
+                                                                            Status
                                                                         </span>
-                                                                                </span>
-                                                                            </div>
-                                                                        ) : (
-                                                                            <div className="Badge Badge--color--red Box-root Flex-inlineFlex Flex-alignItems--center Padding-horizontal--8 Padding-vertical--2">
-                                                                                <span className="Badge-text Text-color--red Text-display--inline Text-fontSize--12 Text-fontWeight--bold Text-lineHeight--16 Text-typeface--upper">
-                                                                                    <span>
-                                                                                        Unknown
-                                                                                        Status
-                                                                        </span>
-                                                                                </span>
-                                                                            </div>
-                                                                        )}
+                                                                    </span>
+                                                                </div>
+                                                            )}
                                                         </span>
                                                     </div>
                                                 </div>
@@ -443,48 +443,86 @@
                                                 )}
                                                 {this.props.incident
                                                     .description && (
-                                                        <div className="bs-content">
-                                                            <label className="">
-                                                                Description
+                                                    <div className="bs-content">
+                                                        <label className="">
+                                                            Description
                                                         </label>
-                                                            <div className="bs-content-inside">
-                                                                <ReactMarkdown
-                                                                    source={
-                                                                        this.props
-                                                                            .incident
-                                                                            .description
-                                                                    }
-                                                                />
-                                                            </div>
+                                                        <div className="bs-content-inside">
+                                                            <ReactMarkdown
+                                                                source={
+                                                                    this.props
+                                                                        .incident
+                                                                        .description
+                                                                }
+                                                            />
                                                         </div>
-                                                    )}
+                                                    </div>
+                                                )}
                                                 {this.props.incident
-                                                    .manuallyCreated && incidentReason && (
+                                                    .manuallyCreated &&
+                                                    incidentReason && (
                                                         <div className="bs-content">
                                                             <label className="">
                                                                 Cause
-                                                        </label>
-<<<<<<< HEAD
-                                                        <div
-                                                            className="bs-Fieldset-fields"
-                                                            style={{
-                                                                marginTop:
-                                                                    '6px',
-                                                            }}
-                                                            id={`${monitorName}_IncidentReport`}
-                                                        >
-                                                            <ReactMarkdown
-                                                                source={`This ${
-                                                                    this.props
-                                                                        .incident
-                                                                        .incidentType
-                                                                } incident was created because the monitor's${
-                                                                    incidentReason &&
-                                                                    incidentReason.length >
-                                                                        1
-                                                                        ? ':\n' +
-                                                                          incidentReason
-                                                                              .map(
+                                                            </label>
+                                                            <div
+                                                                className="bs-Fieldset-fields"
+                                                                style={{
+                                                                    marginTop:
+                                                                        '6px',
+                                                                }}
+                                                                id={`${monitorName}_IncidentReport`}
+                                                            >
+                                                                <ReactMarkdown
+                                                                    source={`This ${
+                                                                        this
+                                                                            .props
+                                                                            .incident
+                                                                            .incidentType
+                                                                    } incident was created because the monitor's${
+                                                                        incidentReason &&
+                                                                        incidentReason.length >
+                                                                            1
+                                                                            ? ':\n' +
+                                                                              incidentReason
+                                                                                  .map(
+                                                                                      a => {
+                                                                                          if (
+                                                                                              a.includes(
+                                                                                                  'Response Time'
+                                                                                              )
+                                                                                          ) {
+                                                                                              const milliSeconds = a.match(
+                                                                                                  /\d+/
+                                                                                              )[0];
+                                                                                              const time = formatMonitorResponseTime(
+                                                                                                  Number(
+                                                                                                      milliSeconds
+                                                                                                  )
+                                                                                              );
+                                                                                              return (
+                                                                                                  '- **&middot; ' +
+                                                                                                  a.replace(
+                                                                                                      milliSeconds +
+                                                                                                          ' ms',
+                                                                                                      time
+                                                                                                  ) +
+                                                                                                  '**.'
+                                                                                              );
+                                                                                          } else {
+                                                                                              return (
+                                                                                                  '- **&middot; ' +
+                                                                                                  a +
+                                                                                                  '**.'
+                                                                                              );
+                                                                                          }
+                                                                                      }
+                                                                                  )
+                                                                                  .join(
+                                                                                      '\n'
+                                                                                  )
+                                                                            : ' **' +
+                                                                              incidentReason.map(
                                                                                   a => {
                                                                                       if (
                                                                                           a.includes(
@@ -499,141 +537,20 @@
                                                                                                   milliSeconds
                                                                                               )
                                                                                           );
-                                                                                          return (
-                                                                                              '- **&middot; ' +
-                                                                                              a.replace(
-                                                                                                  milliSeconds +
-                                                                                                      ' ms',
-                                                                                                  time
-                                                                                              ) +
-                                                                                              '**.'
+                                                                                          return a.replace(
+                                                                                              milliSeconds +
+                                                                                                  ' ms',
+                                                                                              time
                                                                                           );
                                                                                       } else {
-                                                                                          return (
-                                                                                              '- **&middot; ' +
-                                                                                              a +
-                                                                                              '**.'
-                                                                                          );
+                                                                                          return a;
                                                                                       }
                                                                                   }
-                                                                              )
-                                                                              .join(
-                                                                                  '\n'
-                                                                              )
-                                                                        : ' **' +
-                                                                          incidentReason.map(
-                                                                              a => {
-                                                                                  if (
-                                                                                      a.includes(
-                                                                                          'Response Time'
-                                                                                      )
-                                                                                  ) {
-                                                                                      const milliSeconds = a.match(
-                                                                                          /\d+/
-                                                                                      )[0];
-                                                                                      const time = formatMonitorResponseTime(
-                                                                                          Number(
-                                                                                              milliSeconds
-                                                                                          )
-                                                                                      );
-                                                                                      return a.replace(
-                                                                                          milliSeconds +
-                                                                                              ' ms',
-                                                                                          time
-                                                                                      );
-                                                                                  } else {
-                                                                                      return a;
-                                                                                  }
-                                                                              }
-                                                                          ) +
-                                                                          '**.'
-                                                                }`}
-                                                            />
-=======
-                                                            <div
-                                                                className="bs-Fieldset-fields"
-                                                                style={{
-                                                                    marginTop:
-                                                                        '6px',
-                                                                }}
-                                                                id={`${monitorName}_IncidentReport`}
-                                                            >
-                                                                <ReactMarkdown
-                                                                    source={`This ${this.props
-                                                                            .incident
-                                                                            .incidentType
-                                                                        } incident was created because the monitor's${incidentReason &&
-                                                                            incidentReason.length >
-                                                                            1
-                                                                            ? ':\n' +
-                                                                            incidentReason
-                                                                                .map(
-                                                                                    a => {
-                                                                                        if (
-                                                                                            a.includes(
-                                                                                                'Response Time'
-                                                                                            )
-                                                                                        ) {
-                                                                                            const milliSeconds = a.match(
-                                                                                                /\d+/
-                                                                                            )[0];
-                                                                                            const time = formatMonitorResponseTime(
-                                                                                                Number(
-                                                                                                    milliSeconds
-                                                                                                )
-                                                                                            );
-                                                                                            return (
-                                                                                                '- **&middot; ' +
-                                                                                                a.replace(
-                                                                                                    milliSeconds +
-                                                                                                    ' ms',
-                                                                                                    time
-                                                                                                ) +
-                                                                                                '**.'
-                                                                                            );
-                                                                                        } else {
-                                                                                            return (
-                                                                                                '- **&middot; ' +
-                                                                                                a +
-                                                                                                '**.'
-                                                                                            );
-                                                                                        }
-                                                                                    }
-                                                                                )
-                                                                                .join(
-                                                                                    '\n'
-                                                                                )
-                                                                            : ' **' +
-                                                                            incidentReason.map(
-                                                                                a => {
-                                                                                    if (
-                                                                                        a.includes(
-                                                                                            'Response Time'
-                                                                                        )
-                                                                                    ) {
-                                                                                        const milliSeconds = a.match(
-                                                                                            /\d+/
-                                                                                        )[0];
-                                                                                        const time = formatMonitorResponseTime(
-                                                                                            Number(
-                                                                                                milliSeconds
-                                                                                            )
-                                                                                        );
-                                                                                        return a.replace(
-                                                                                            milliSeconds +
-                                                                                            ' ms',
-                                                                                            time
-                                                                                        );
-                                                                                    } else {
-                                                                                        return a;
-                                                                                    }
-                                                                                }
-                                                                            ) +
-                                                                            '**.'
-                                                                        }`}
+                                                                              ) +
+                                                                              '**.'
+                                                                    }`}
                                                                 />
                                                             </div>
->>>>>>> edf2ba46
                                                         </div>
                                                     )}
                                                 {this.props.incident
@@ -649,386 +566,388 @@
                                                                 id={`${monitorName}_IncidentReport`}
                                                             >
                                                                 <ReactMarkdown
-                                                                    source={`This ${this
+                                                                    source={`This ${
+                                                                        this
                                                                             .props
                                                                             .incident
                                                                             .incidentType
-                                                                        } incident was created because the monitor's${incidentReason &&
-                                                                            incidentReason.length >
+                                                                    } incident was created because the monitor's${
+                                                                        incidentReason &&
+                                                                        incidentReason.length >
                                                                             1
                                                                             ? ':\n' +
-                                                                            incidentReason
-                                                                                .map(
-                                                                                    a => {
-                                                                                        if (
-                                                                                            a.includes(
-                                                                                                'Response Time'
-                                                                                            )
-                                                                                        ) {
-                                                                                            const milliSeconds = a.match(
-                                                                                                /\d+/
-                                                                                            )[0];
-                                                                                            const time = formatMonitorResponseTime(
-                                                                                                Number(
-                                                                                                    milliSeconds
-                                                                                                )
-                                                                                            );
-                                                                                            return (
-                                                                                                '- **&middot; ' +
-                                                                                                a.replace(
-                                                                                                    milliSeconds +
-                                                                                                    ' ms',
-                                                                                                    time
-                                                                                                ) +
-                                                                                                '**.'
-                                                                                            );
-                                                                                        } else {
-                                                                                            return (
-                                                                                                '- **&middot; ' +
-                                                                                                a +
-                                                                                                '**.'
-                                                                                            );
-                                                                                        }
-                                                                                    }
-                                                                                )
-                                                                                .join(
-                                                                                    '\n'
-                                                                                )
+                                                                              incidentReason
+                                                                                  .map(
+                                                                                      a => {
+                                                                                          if (
+                                                                                              a.includes(
+                                                                                                  'Response Time'
+                                                                                              )
+                                                                                          ) {
+                                                                                              const milliSeconds = a.match(
+                                                                                                  /\d+/
+                                                                                              )[0];
+                                                                                              const time = formatMonitorResponseTime(
+                                                                                                  Number(
+                                                                                                      milliSeconds
+                                                                                                  )
+                                                                                              );
+                                                                                              return (
+                                                                                                  '- **&middot; ' +
+                                                                                                  a.replace(
+                                                                                                      milliSeconds +
+                                                                                                          ' ms',
+                                                                                                      time
+                                                                                                  ) +
+                                                                                                  '**.'
+                                                                                              );
+                                                                                          } else {
+                                                                                              return (
+                                                                                                  '- **&middot; ' +
+                                                                                                  a +
+                                                                                                  '**.'
+                                                                                              );
+                                                                                          }
+                                                                                      }
+                                                                                  )
+                                                                                  .join(
+                                                                                      '\n'
+                                                                                  )
                                                                             : ' **' +
-                                                                            incidentReason.map(
-                                                                                a => {
-                                                                                    if (
-                                                                                        a.includes(
-                                                                                            'Response Time'
-                                                                                        )
-                                                                                    ) {
-                                                                                        const milliSeconds = a.match(
-                                                                                            /\d+/
-                                                                                        )[0];
-                                                                                        const time = formatMonitorResponseTime(
-                                                                                            Number(
-                                                                                                milliSeconds
-                                                                                            )
-                                                                                        );
-                                                                                        return a.replace(
-                                                                                            milliSeconds +
-                                                                                            ' ms',
-                                                                                            time
-                                                                                        );
-                                                                                    } else {
-                                                                                        return a;
-                                                                                    }
-                                                                                }
-                                                                            ) +
-                                                                            '**.'
-                                                                        }`}
+                                                                              incidentReason.map(
+                                                                                  a => {
+                                                                                      if (
+                                                                                          a.includes(
+                                                                                              'Response Time'
+                                                                                          )
+                                                                                      ) {
+                                                                                          const milliSeconds = a.match(
+                                                                                              /\d+/
+                                                                                          )[0];
+                                                                                          const time = formatMonitorResponseTime(
+                                                                                              Number(
+                                                                                                  milliSeconds
+                                                                                              )
+                                                                                          );
+                                                                                          return a.replace(
+                                                                                              milliSeconds +
+                                                                                                  ' ms',
+                                                                                              time
+                                                                                          );
+                                                                                      } else {
+                                                                                          return a;
+                                                                                      }
+                                                                                  }
+                                                                              ) +
+                                                                              '**.'
+                                                                    }`}
                                                                 />
                                                             </div>
                                                         </div>
                                                     )}
                                                 {this.props.incident
                                                     .incidentPriority && (
+                                                    <div className="bs-content">
+                                                        <label className="">
+                                                            Priority :
+                                                        </label>
+                                                        <div className="bs-content-inside">
+                                                            <div className="Flex-flex Flex-alignItems--center">
+                                                                <span
+                                                                    className="Margin-right--4"
+                                                                    style={{
+                                                                        display:
+                                                                            'inline-block',
+                                                                        backgroundColor: `rgba(${this.props.incident.incidentPriority.color.r},${this.props.incident.incidentPriority.color.g},${this.props.incident.incidentPriority.color.b},${this.props.incident.incidentPriority.color.a})`,
+                                                                        height:
+                                                                            '15px',
+                                                                        width:
+                                                                            '15px',
+                                                                        borderRadius:
+                                                                            '30%',
+                                                                    }}
+                                                                ></span>
+                                                                <span
+                                                                    className="Text-fontWeight--medium"
+                                                                    style={{
+                                                                        color: `rgba(${this.props.incident.incidentPriority.color.r},${this.props.incident.incidentPriority.color.g},${this.props.incident.incidentPriority.color.b},${this.props.incident.incidentPriority.color.a})`,
+                                                                    }}
+                                                                >
+                                                                    {
+                                                                        this
+                                                                            .props
+                                                                            .incident
+                                                                            .incidentPriority
+                                                                            .name
+                                                                    }
+                                                                </span>
+                                                            </div>
+                                                        </div>
+                                                    </div>
+                                                )}
+                                                {this.props.incident
+                                                    .acknowledged ? (
+                                                    <>
                                                         <div className="bs-content">
                                                             <label className="">
-                                                                Priority :
-                                                        </label>
+                                                                Acknowledge
+                                                            </label>
                                                             <div className="bs-content-inside">
-                                                                <div className="Flex-flex Flex-alignItems--center">
-                                                                    <span
-                                                                        className="Margin-right--4"
-                                                                        style={{
-                                                                            display:
-                                                                                'inline-block',
-                                                                            backgroundColor: `rgba(${this.props.incident.incidentPriority.color.r},${this.props.incident.incidentPriority.color.g},${this.props.incident.incidentPriority.color.b},${this.props.incident.incidentPriority.color.a})`,
-                                                                            height:
-                                                                                '15px',
-                                                                            width:
-                                                                                '15px',
-                                                                            borderRadius:
-                                                                                '30%',
-                                                                        }}
-                                                                    ></span>
-                                                                    <span
-                                                                        className="Text-fontWeight--medium"
-                                                                        style={{
-                                                                            color: `rgba(${this.props.incident.incidentPriority.color.r},${this.props.incident.incidentPriority.color.g},${this.props.incident.incidentPriority.color.b},${this.props.incident.incidentPriority.color.a})`,
-                                                                        }}
-                                                                    >
+                                                                <div className="Badge Badge--color--yellow Box-root Flex-inlineFlex Flex-alignItems--center Padding-horizontal--8 Padding-vertical--2">
+                                                                    <span className="Badge-text Text-color--yellow Text-display--inline Text-fontSize--12 Text-fontWeight--bold Text-lineHeight--16 Text-typeface--upper">
+                                                                        <span
+                                                                            id={`AcknowledgeText_${this.props.count}`}
+                                                                        >
+                                                                            Acknowledged
+                                                                            by{' '}
+                                                                            {this
+                                                                                .props
+                                                                                .incident
+                                                                                .acknowledgedBy ===
+                                                                            null
+                                                                                ? this
+                                                                                      .props
+                                                                                      .incident
+                                                                                      .acknowledgedByZapier
+                                                                                    ? 'Zapier'
+                                                                                    : 'Fyipe'
+                                                                                : this
+                                                                                      .props
+                                                                                      .incident
+                                                                                      .acknowledgedBy
+                                                                                      .name}{' '}
+                                                                            {moment(
+                                                                                this
+                                                                                    .props
+                                                                                    .incident
+                                                                                    .acknowledgedAt
+                                                                            ).fromNow() +
+                                                                                '.'}
+                                                                        </span>
+                                                                    </span>
+                                                                </div>
+                                                                <div>
+                                                                    <span className="Badge-text Text-display--inline Text-fontSize--10 Text-lineHeight--16">
                                                                         {
+                                                                            moment(
+                                                                                this
+                                                                                    .props
+                                                                                    .incident
+                                                                                    .acknowledgedAt
+                                                                            )
+                                                                                .from(
+                                                                                    this
+                                                                                        .props
+                                                                                        .incident
+                                                                                        .createdAt
+                                                                                )
+                                                                                .split(
+                                                                                    'ago'
+                                                                                )[0]
+                                                                        }{' '}
+                                                                        (
+                                                                        {moment(
                                                                             this
                                                                                 .props
                                                                                 .incident
-                                                                                .incidentPriority
-                                                                                .name
-                                                                        }
+                                                                                .acknowledgedAt
+                                                                        ).format(
+                                                                            'MMMM Do YYYY, h:mm:ss a'
+                                                                        )}
+                                                                        )
                                                                     </span>
                                                                 </div>
                                                             </div>
                                                         </div>
-                                                    )}
-                                                {this.props.incident
-                                                    .acknowledged ? (
-                                                        <>
-                                                            <div className="bs-content">
-                                                                <label className="">
-                                                                    Acknowledge
-                                                            </label>
-                                                                <div className="bs-content-inside">
-                                                                    <div className="Badge Badge--color--yellow Box-root Flex-inlineFlex Flex-alignItems--center Padding-horizontal--8 Padding-vertical--2">
-                                                                        <span className="Badge-text Text-color--yellow Text-display--inline Text-fontSize--12 Text-fontWeight--bold Text-lineHeight--16 Text-typeface--upper">
-                                                                            <span
-                                                                                id={`AcknowledgeText_${this.props.count}`}
-                                                                            >
-                                                                                Acknowledged
-                                                                            by{' '}
-                                                                                {this
-                                                                                    .props
-                                                                                    .incident
-                                                                                    .acknowledgedBy ===
-                                                                                    null
-                                                                                    ? this
-                                                                                        .props
-                                                                                        .incident
-                                                                                        .acknowledgedByZapier
-                                                                                        ? 'Zapier'
-                                                                                        : 'Fyipe'
-                                                                                    : this
-                                                                                        .props
-                                                                                        .incident
-                                                                                        .acknowledgedBy
-                                                                                        .name}{' '}
-                                                                                {moment(
-                                                                                    this
-                                                                                        .props
-                                                                                        .incident
-                                                                                        .acknowledgedAt
-                                                                                ).fromNow() +
-                                                                                    '.'}
+                                                    </>
+                                                ) : isUserInSubProject ? (
+                                                    <div className="bs-content">
+                                                        <label className="">
+                                                            Acknowledge
+                                                        </label>
+                                                        <div
+                                                            className="bs-content-inside bs-font-increase"
+                                                            title="Let your team know you're working on this incident."
+                                                        >
+                                                            <div className="Box-root Flex-flex Flex-alignItems--center">
+                                                                <div>
+                                                                    <ShouldRender
+                                                                        if={
+                                                                            showAcknowledgeButton
+                                                                        }
+                                                                    >
+                                                                        <label
+                                                                            id={`btnAcknowledge_${this.props.count}`}
+                                                                            className="Bs-btn-no"
+                                                                        >
+                                                                            <span>
+                                                                                Acknowledge
+                                                                                Incident
                                                                             </span>
-                                                                        </span>
-                                                                    </div>
-                                                                    <div>
-                                                                        <span className="Badge-text Text-display--inline Text-fontSize--10 Text-lineHeight--16">
-                                                                            {
-                                                                                moment(
-                                                                                    this
-                                                                                        .props
-                                                                                        .incident
-                                                                                        .acknowledgedAt
-                                                                                )
-                                                                                    .from(
-                                                                                        this
-                                                                                            .props
-                                                                                            .incident
-                                                                                            .createdAt
-                                                                                    )
-                                                                                    .split(
-                                                                                        'ago'
-                                                                                    )[0]
-                                                                            }{' '}
-                                                                        (
-                                                                        {moment(
-                                                                                this
-                                                                                    .props
-                                                                                    .incident
-                                                                                    .acknowledgedAt
-                                                                            ).format(
-                                                                                'MMMM Do YYYY, h:mm:ss a'
-                                                                            )}
-                                                                        )
-                                                                    </span>
-                                                                    </div>
+                                                                        </label>
+                                                                    </ShouldRender>
                                                                 </div>
                                                             </div>
-                                                        </>
-                                                    ) : isUserInSubProject ? (
+                                                            <p className="bs-Fieldset-explanation">
+                                                                <span>
+                                                                    Let your
+                                                                    team know
+                                                                    you&#39;re
+                                                                    working on
+                                                                    this
+                                                                    incident.
+                                                                </span>
+                                                            </p>
+                                                        </div>
+                                                    </div>
+                                                ) : (
+                                                    <div className="bs-content">
+                                                        <label className="">
+                                                            Acknowledge
+                                                        </label>
+                                                        <div className="bs-content-inside">
+                                                            <div className="Badge Badge--color--red Box-root Flex-inlineFlex Flex-alignItems--center Padding-horizontal--8 Padding-vertical--2">
+                                                                <span className="Badge-text Text-color--red Text-display--inline Text-fontSize--12 Text-fontWeight--bold Text-lineHeight--16 Text-typeface--upper">
+                                                                    <span>
+                                                                        Not
+                                                                        Acknowledged
+                                                                    </span>
+                                                                </span>
+                                                            </div>
+                                                        </div>
+                                                    </div>
+                                                )}
+                                                {this.props.incident
+                                                    .resolved ? (
+                                                    <>
                                                         <div className="bs-content">
                                                             <label className="">
-                                                                Acknowledge
-                                                        </label>
-                                                            <div
-                                                                className="bs-content-inside bs-font-increase"
-                                                                title="Let your team know you're working on this incident."
-                                                            >
-                                                                <div className="Box-root Flex-flex Flex-alignItems--center">
-                                                                    <div>
-                                                                        <ShouldRender
-                                                                            if={
-                                                                                showAcknowledgeButton
-                                                                            }
+                                                                Resolve
+                                                            </label>
+                                                            <div className="bs-content-inside">
+                                                                <div className="Badge Badge--color--green Box-root Flex-inlineFlex Flex-alignItems--center Padding-horizontal--8 Padding-vertical--2">
+                                                                    <span className="Badge-text Text-color--green Text-display--inline Text-fontSize--12 Text-fontWeight--bold Text-lineHeight--16 Text-typeface--upper">
+                                                                        <span
+                                                                            id={`ResolveText_${this.props.count}`}
                                                                         >
-                                                                            <label
-                                                                                id={`btnAcknowledge_${this.props.count}`}
-                                                                                className="Bs-btn-no"
-                                                                            >
-                                                                                <span>
-                                                                                    Acknowledge
-                                                                                    Incident
-                                                                            </span>
-                                                                            </label>
-                                                                        </ShouldRender>
-                                                                    </div>
-                                                                </div>
-                                                                <p className="bs-Fieldset-explanation">
-                                                                    <span>
-                                                                        Let your
-                                                                        team know
-                                                                        you&#39;re
-                                                                        working on
-                                                                        this
-                                                                        incident.
-                                                                </span>
-                                                                </p>
-                                                            </div>
-                                                        </div>
-                                                    ) : (
-                                                            <div className="bs-content">
-                                                                <label className="">
-                                                                    Acknowledge
-                                                        </label>
-                                                                <div className="bs-content-inside">
-                                                                    <div className="Badge Badge--color--red Box-root Flex-inlineFlex Flex-alignItems--center Padding-horizontal--8 Padding-vertical--2">
-                                                                        <span className="Badge-text Text-color--red Text-display--inline Text-fontSize--12 Text-fontWeight--bold Text-lineHeight--16 Text-typeface--upper">
-                                                                            <span>
-                                                                                Not
-                                                                                Acknowledged
-                                                                    </span>
-                                                                        </span>
-                                                                    </div>
-                                                                </div>
-                                                            </div>
-                                                        )}
-                                                {this.props.incident
-                                                    .resolved ? (
-                                                        <>
-                                                            <div className="bs-content">
-                                                                <label className="">
-                                                                    Resolve
-                                                            </label>
-                                                                <div className="bs-content-inside">
-                                                                    <div className="Badge Badge--color--green Box-root Flex-inlineFlex Flex-alignItems--center Padding-horizontal--8 Padding-vertical--2">
-                                                                        <span className="Badge-text Text-color--green Text-display--inline Text-fontSize--12 Text-fontWeight--bold Text-lineHeight--16 Text-typeface--upper">
-                                                                            <span
-                                                                                id={`ResolveText_${this.props.count}`}
-                                                                            >
-                                                                                Resolved
+                                                                            Resolved
                                                                             by{' '}
-                                                                                {this
-                                                                                    .props
-                                                                                    .incident
-                                                                                    .resolvedBy ===
-                                                                                    null
-                                                                                    ? this
-                                                                                        .props
-                                                                                        .incident
-                                                                                        .resolvedByZapier
-                                                                                        ? 'Zapier'
-                                                                                        : 'Fyipe'
-                                                                                    : this
-                                                                                        .props
-                                                                                        .incident
-                                                                                        .resolvedBy
-                                                                                        .name}{' '}
-                                                                                {moment(
-                                                                                    this
-                                                                                        .props
-                                                                                        .incident
-                                                                                        .resolvedAt
-                                                                                ).fromNow() +
-                                                                                    '.'}
-                                                                            </span>
-                                                                        </span>
-                                                                    </div>
-                                                                    <div className="bs-content-inside">
-                                                                        <span className="Badge-text Text-display--inline Text-fontSize--10 Text-lineHeight--16">
-                                                                            {
-                                                                                moment(
-                                                                                    this
-                                                                                        .props
-                                                                                        .incident
-                                                                                        .resolvedAt
-                                                                                )
-                                                                                    .from(
-                                                                                        this
-                                                                                            .props
-                                                                                            .incident
-                                                                                            .createdAt
-                                                                                    )
-                                                                                    .split(
-                                                                                        'ago'
-                                                                                    )[0]
-                                                                            }{' '}
-                                                                        (
-                                                                        {moment(
+                                                                            {this
+                                                                                .props
+                                                                                .incident
+                                                                                .resolvedBy ===
+                                                                            null
+                                                                                ? this
+                                                                                      .props
+                                                                                      .incident
+                                                                                      .resolvedByZapier
+                                                                                    ? 'Zapier'
+                                                                                    : 'Fyipe'
+                                                                                : this
+                                                                                      .props
+                                                                                      .incident
+                                                                                      .resolvedBy
+                                                                                      .name}{' '}
+                                                                            {moment(
                                                                                 this
                                                                                     .props
                                                                                     .incident
                                                                                     .resolvedAt
-                                                                            ).format(
-                                                                                'MMMM Do YYYY, h:mm:ss a'
-                                                                            )}
+                                                                            ).fromNow() +
+                                                                                '.'}
+                                                                        </span>
+                                                                    </span>
+                                                                </div>
+                                                                <div className="bs-content-inside">
+                                                                    <span className="Badge-text Text-display--inline Text-fontSize--10 Text-lineHeight--16">
+                                                                        {
+                                                                            moment(
+                                                                                this
+                                                                                    .props
+                                                                                    .incident
+                                                                                    .resolvedAt
+                                                                            )
+                                                                                .from(
+                                                                                    this
+                                                                                        .props
+                                                                                        .incident
+                                                                                        .createdAt
+                                                                                )
+                                                                                .split(
+                                                                                    'ago'
+                                                                                )[0]
+                                                                        }{' '}
+                                                                        (
+                                                                        {moment(
+                                                                            this
+                                                                                .props
+                                                                                .incident
+                                                                                .resolvedAt
+                                                                        ).format(
+                                                                            'MMMM Do YYYY, h:mm:ss a'
+                                                                        )}
                                                                         )
                                                                     </span>
-                                                                    </div>
                                                                 </div>
                                                             </div>
-                                                        </>
-                                                    ) : isUserInSubProject ? (
-                                                        <div className="bs-content">
-                                                            <label className="">
-                                                                Resolve
+                                                        </div>
+                                                    </>
+                                                ) : isUserInSubProject ? (
+                                                    <div className="bs-content">
+                                                        <label className="">
+                                                            Resolve
                                                         </label>
-                                                            <div className="bs-content-inside">
-                                                                <div
-                                                                    className="Box-root Flex-flex Flex-alignItems--center bs-font-increase"
-                                                                    title="Let your team know you've fixed this incident."
-                                                                >
-                                                                    <div>
-                                                                        <ShouldRender
-                                                                            if={
-                                                                                showResolveButton
-                                                                            }
+                                                        <div className="bs-content-inside">
+                                                            <div
+                                                                className="Box-root Flex-flex Flex-alignItems--center bs-font-increase"
+                                                                title="Let your team know you've fixed this incident."
+                                                            >
+                                                                <div>
+                                                                    <ShouldRender
+                                                                        if={
+                                                                            showResolveButton
+                                                                        }
+                                                                    >
+                                                                        <label
+                                                                            id={`btnResolve_${this.props.count}`}
+                                                                            className="Bs-btn-no"
                                                                         >
-                                                                            <label
-                                                                                id={`btnResolve_${this.props.count}`}
-                                                                                className="Bs-btn-no"
-                                                                            >
-                                                                                <span>
-                                                                                    Resolve
-                                                                                    Incident
+                                                                            <span>
+                                                                                Resolve
+                                                                                Incident
                                                                             </span>
-                                                                            </label>
-                                                                        </ShouldRender>
-                                                                    </div>
+                                                                        </label>
+                                                                    </ShouldRender>
                                                                 </div>
-                                                                <p className="bs-Fieldset-explanation">
+                                                            </div>
+                                                            <p className="bs-Fieldset-explanation">
+                                                                <span>
+                                                                    Let your
+                                                                    team know
+                                                                    you&#39;ve
+                                                                    fixed this
+                                                                    incident.
+                                                                </span>
+                                                            </p>
+                                                        </div>
+                                                    </div>
+                                                ) : (
+                                                    <div className="bs-content">
+                                                        <label className="">
+                                                            Resolve
+                                                        </label>
+                                                        <div className="bs-content-inside">
+                                                            <div className="Badge Badge--color--red Box-root Flex-inlineFlex Flex-alignItems--center Padding-horizontal--8 Padding-vertical--2">
+                                                                <span className="Badge-text Text-color--red Text-display--inline Text-fontSize--12 Text-fontWeight--bold Text-lineHeight--16 Text-typeface--upper">
                                                                     <span>
-                                                                        Let your
-                                                                        team know
-                                                                        you&#39;ve
-                                                                        fixed this
-                                                                        incident.
+                                                                        Not
+                                                                        Resolved
+                                                                    </span>
                                                                 </span>
-                                                                </p>
                                                             </div>
                                                         </div>
-                                                    ) : (
-                                                            <div className="bs-content">
-                                                                <label className="">
-                                                                    Resolve
-                                                        </label>
-                                                                <div className="bs-content-inside">
-                                                                    <div className="Badge Badge--color--red Box-root Flex-inlineFlex Flex-alignItems--center Padding-horizontal--8 Padding-vertical--2">
-                                                                        <span className="Badge-text Text-color--red Text-display--inline Text-fontSize--12 Text-fontWeight--bold Text-lineHeight--16 Text-typeface--upper">
-                                                                            <span>
-                                                                                Not
-                                                                                Resolved
-                                                                    </span>
-                                                                        </span>
-                                                                    </div>
-                                                                </div>
-                                                            </div>
-                                                        )}
+                                                    </div>
+                                                )}
                                             </div>
                                         </div>
                                     </fieldset>
@@ -1077,9 +996,9 @@
                                     {!this.props.incident.acknowledged
                                         ? 'Acknowledge Incident'
                                         : this.props.incident.acknowledged &&
-                                            !this.props.incident.resolved
-                                            ? 'Resolve Incident'
-                                            : 'Acknowledged and Resolved'}
+                                          !this.props.incident.resolved
+                                        ? 'Resolve Incident'
+                                        : 'Acknowledged and Resolved'}
                                 </span>
                             </button>
                         </div>
@@ -1094,25 +1013,25 @@
                                             this.props.incident.resolved
                                                 ? this.closeIncident()
                                                 : this.props.openModal({
-                                                    id: this.state
-                                                        .messageModalId,
-                                                    onClose: () => '',
-                                                    content: DataPathHoC(
-                                                        MessageBox,
-                                                        {
-                                                            messageBoxId: this
-                                                                .state
-                                                                .messageModalId,
-                                                            title: 'Warning',
-                                                            message:
-                                                                'This incident cannot be closed because it is not acknowledged or resolved',
-                                                        }
-                                                    ),
-                                                });
+                                                      id: this.state
+                                                          .messageModalId,
+                                                      onClose: () => '',
+                                                      content: DataPathHoC(
+                                                          MessageBox,
+                                                          {
+                                                              messageBoxId: this
+                                                                  .state
+                                                                  .messageModalId,
+                                                              title: 'Warning',
+                                                              message:
+                                                                  'This incident cannot be closed because it is not acknowledged or resolved',
+                                                          }
+                                                      ),
+                                                  });
                                         }}
                                         className={
                                             this.props.closeincident &&
-                                                this.props.closeincident.requesting
+                                            this.props.closeincident.requesting
                                                 ? 'bs-Button bs-Button--blue'
                                                 : 'bs-Button bs-DeprecatedButton db-Trends-editButton'
                                         }
@@ -1130,7 +1049,7 @@
                                                     .requesting &&
                                                 this.props.closeincident
                                                     .requesting ===
-                                                this.props.incident._id
+                                                    this.props.incident._id
                                             }
                                         >
                                             <FormLoader />
@@ -1144,8 +1063,8 @@
                                                         .requesting &&
                                                         this.props.closeincident
                                                             .requesting !==
-                                                        this.props.incident
-                                                            ._id))
+                                                            this.props.incident
+                                                                ._id))
                                             }
                                         >
                                             <span>Close</span>
